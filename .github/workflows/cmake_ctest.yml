# borrowed from pamplejuce: https://github.com/sudara/pamplejuce 
# MIT License

# Copyright (c) 2022 Sudara Williams

# Permission is hereby granted, free of charge, to any person obtaining a copy
# of this software and associated documentation files (the "Software"), to deal
# in the Software without restriction, including without limitation the rights
# to use, copy, modify, merge, publish, distribute, sublicense, and/or sell
# copies of the Software, and to permit persons to whom the Software is
# furnished to do so, subject to the following conditions:

# The above copyright notice and this permission notice shall be included in all
# copies or substantial portions of the Software.

# THE SOFTWARE IS PROVIDED "AS IS", WITHOUT WARRANTY OF ANY KIND, EXPRESS OR
# IMPLIED, INCLUDING BUT NOT LIMITED TO THE WARRANTIES OF MERCHANTABILITY,
# FITNESS FOR A PARTICULAR PURPOSE AND NONINFRINGEMENT. IN NO EVENT SHALL THE
# AUTHORS OR COPYRIGHT HOLDERS BE LIABLE FOR ANY CLAIM, DAMAGES OR OTHER
# LIABILITY, WHETHER IN AN ACTION OF CONTRACT, TORT OR OTHERWISE, ARISING FROM,
# OUT OF OR IN CONNECTION WITH THE SOFTWARE OR THE USE OR OTHER DEALINGS IN THE
# SOFTWARE.

# follow this: https://melatonin.dev/blog/how-to-code-sign-and-notarize-macos-audio-plugins-in-ci/
name: tensorjuce

on:
  workflow_dispatch: # lets you run a build from the UI
  push:

# When pushing new commits, cancel any running builds on that branch
concurrency:
  group: ${{ github.ref }}
  cancel-in-progress: true

env:
  PROJECT_NAME: tensorjuce
  BUILD_TYPE: Debug
  BUILD_DIR: Builds
  GITHUB_TOKEN: ${{ secrets.GITHUB_TOKEN }}
  DISPLAY: :0 # linux pluginval needs this
  CMAKE_BUILD_PARALLEL_LEVEL: 3 # Use up to 3 cpus to build juceaide, etc
  HOMEBREW_NO_INSTALL_CLEANUP: 1

# jobs are run in paralell on different machines
# all steps run in series
jobs:
  build_and_test:
    name: ${{ matrix.name }}
    runs-on: ${{ matrix.os }}
    strategy:
      fail-fast: false # show all errors for each platform (vs. cancel jobs on error)
      matrix:
        include:
          # - name: Linux
          #   os: ubuntu-22.04
          #   pluginval-binary: ./pluginval
          #   ccache: ccache
          - name: macOS
            os: macos-13
            pluginval-binary: pluginval.app/Contents/MacOS/pluginval
            ccache: ccache
          # - name: Windows
          #   os: windows-latest
          #   pluginval-binary: ./pluginval.exe
          #   ccache: sccache

    steps:

    # This is just easier than debugging different compilers on different platforms
    - name: Set up Clang
      if: ${{ matrix.name != 'macOS' }}
      uses: egor-tensin/setup-clang@v1

    # This also starts up our "fake" display Xvfb, needed for pluginval
    - name: Install JUCE's Linux Deps
      if: runner.os == 'Linux'
      # Thanks to McMartin & co https://forum.juce.com/t/list-of-juce-dependencies-under-linux/15121/44
      run: |
        sudo apt-get update && sudo apt install libasound2-dev libx11-dev libxinerama-dev libxext-dev libfreetype6-dev libwebkit2gtk-4.0-dev libglu1-mesa-dev xvfb ninja-build
        sudo /usr/bin/Xvfb $DISPLAY &

    - name: Cache IPP (Windows)
      if: runner.os == 'Windows'
      id: cache-ipp
      uses: actions/cache@v3
      with:
        key: ipp-v1
        path: C:\Program Files (x86)\Intel\oneAPI\ipp

    - name: Install IPP (Windows)
      if: (runner.os == 'Windows') && (steps.cache-ipp.outputs.cache-hit != 'true')
      shell: bash
      run: |
        curl --output oneapi.exe https://registrationcenter-download.intel.com/akdlm/irc_nas/19078/w_BaseKit_p_2023.0.0.25940_offline.exe
        ./oneapi.exe -s -x -f oneapi
        ./oneapi/bootstrapper.exe -s -c --action install --components=intel.oneapi.win.ipp.devel --eula=accept -p=NEED_VS2022_INTEGRATION=1 --log-dir=.

    - name: Save IPP cache even on job fail
      if: runner.os == 'Windows' && (steps.cache-ipp.outputs.cache-hit != 'true')
      uses: actions/cache/save@v3
      with:
        path: C:\Program Files (x86)\Intel\oneAPI\ipp
        key: ipp-v1

    # This lets us use sscache on Windows
    # We need to install ccache here for Windows to grab the right version
    - name: Install Ninja (Windows)
      if: runner.os == 'Windows'
      shell: bash
      run: choco install ninja ccache

    - name: Install macOS Deps
      if: ${{ matrix.name == 'macOS' }}
      run: brew install ninja osxutils

    - name: Checkout code
      uses: actions/checkout@v3
      with:
        submodules: recursive # Get JUCE populated

    - name: Setup Environment Variables
      shell: bash
      run: |
        VERSION=$(cat VERSION)
        echo "ARTIFACTS_PATH=${{ env.BUILD_DIR }}/${{ env.PROJECT_NAME }}_artefacts/${{ env.BUILD_TYPE }}" >> $GITHUB_ENV
        echo "VST3_PATH=${{ env.PROJECT_NAME }}_artefacts/${{ env.BUILD_TYPE }}/VST3/${{ env.PROJECT_NAME }}.vst3" >> $GITHUB_ENV
        echo "AU_PATH=${{ env.PROJECT_NAME }}_artefacts/${{ env.BUILD_TYPE }}/AU/${{ env.PROJECT_NAME }}.component" >> $GITHUB_ENV
        echo "AUV3_PATH=${{ env.PROJECT_NAME }}_artefacts/${{ env.BUILD_TYPE }}/AUv3/${{ env.PROJECT_NAME }}.appex" >> $GITHUB_ENV
        echo "PRODUCT_NAME=${{ env.PROJECT_NAME }}-$VERSION-${{ matrix.name }}" >> $GITHUB_ENV

    - name: ccache
      uses: hendrikmuhs/ccache-action@main
      with:
        key: v3-${{ matrix.os }}-${{ matrix.type }}
        variant: ${{ matrix.ccache }}

    - name: Import Certificates (macOS)
      uses: apple-actions/import-codesign-certs@v1
      if: ${{ matrix.name == 'macOS' }}
      with:
        p12-file-base64: ${{ secrets.DEV_ID_APP_CERT }}
        p12-password: ${{ secrets.DEV_ID_APP_PASSWORD }}

    - name: Configure
      shell: bash
      run: cmake -B ${{ env.BUILD_DIR }} -G Ninja -DCMAKE_BUILD_TYPE=${{ env.BUILD_TYPE}} -DCMAKE_C_COMPILER_LAUNCHER=${{ matrix.ccache }} -DCMAKE_CXX_COMPILER_LAUNCHER=${{ matrix.ccache }} -DCMAKE_OSX_ARCHITECTURES="arm64" .

    - name: Build
      shell: bash
      run: cmake --build ${{ env.BUILD_DIR }} --config ${{ env.BUILD_TYPE }} --parallel 4

    # - name: Test
    #   working-directory: ${{ env.BUILD_DIR }}
    #   run: ctest --output-on-failure -j4 -VV

    # - name: Pluginval
    #   working-directory: ${{ env.BUILD_DIR }}
    #   shell: bash
    #   run: |
    #     curl -LO "https://github.com/Tracktion/pluginval/releases/download/v1.0.3/pluginval_${{ matrix.name }}.zip"
    #     7z x pluginval_${{ matrix.name }}.zip
    #     ${{ matrix.pluginval-binary }} --strictness-level 10 --verbose --validate "${{ env.VST3_PATH }}"

    # - name: Codesign (macOS)
    #   working-directory: ${{ env.BUILD_DIR }}
    #   if: ${{ matrix.name == 'macOS' }}
    #   run: |
    #     # Each plugin must be code signed
    #     # codesign --force -s "${{ secrets.DEVELOPER_ID_APPLICATION}}" -v ${{ env.VST3_PATH }} --deep --strict --options=runtime --timestamp
    #     # codesign --force -s "${{ secrets.DEVELOPER_ID_APPLICATION}}" -v ${{ env.AU_PATH }} --deep --strict --options=runtime --timestamp
    #     # codesign -s "${{ secrets.DEVELOPER_ID_APPLICATION}}" -vvv --timestamp --deep -i com.tensorjuce.tensorjuce --force --entitlements ${{ env.BUILD_DIR }}/py/client/entitlements.plist ${{ env.VST3_PATH }}/Contents/Resources/gradiojuce_client/
    #     # codesign -s "${{ secrets.DEVELOPER_ID_APPLICATION}}" --timestamp -i com.tensorjuce.tensorjuce --force ${{ env.VST3_PATH }}/Contents/MacOS/tensorjuce
    #     # codesign -s "${{ secrets.DEVELOPER_ID_APPLICATION}}" --timestamp -i com.tensorjuce.tensorjuce --force ${{ env.VST3_PATH }}
        

    # - name: Add Custom Icons (macOS)
    #   if: ${{ matrix.name == 'macOS' }}
    #   working-directory: ${{ env.BUILD_DIR }}
    #   run: |
    #     # add the icns as its own icon resource (meta!)
    #     sips -i ../packaging/tensorjuce.icns

    #     # Grab the resource, put in tempfile
    #     DeRez -only icns ../packaging/tensorjuce.icns > /tmp/icons

    #     # Stuff the resource into the strange Icon? file's resource fork
    #     Rez -a /tmp/icons -o ${{ env.VST3_PATH }}/Icon$'\r'
    #     # Rez -a /tmp/icons -o ${{ env.AU_PATH }}/Icon$'\r'

    #     # Set custom icon attribute
    #     SetFile -a C ${{ env.VST3_PATH }}
    #     # SetFile -a C ${{ env.AU_PATH }}

    - name: Create DMG, Notarize and Staple (macOS)
      if: ${{ matrix.name == 'macOS' }}
      run: |
<<<<<<< HEAD
        npm install -g appdmg
        mkdir -p packaging/dmg
        
        # Create directories for the dmg symlinks
        sudo mkdir -m 755 -p /Library/Audio/Plug-Ins/Components && sudo mkdir -m 755 -p /Library/Audio/Plug-Ins/VST3
        ln -s /Library/Audio/Plug-Ins/VST3 "packaging/dmg/Your Mac's VST3 folder"
        mv "${{ env.ARTIFACTS_PATH }}/VST3/${{ env.PROJECT_NAME }}.vst3" packaging/dmg

        chmod +x ./py/client/sign.sh
        ./py/client/sign.sh "${{ secrets.DEVELOPER_ID_APPLICATION}}" "packaging/dmg/${{ env.PROJECT_NAME }}.vst3/Contents/Resources/gradiojuce_client/"
        codesign -s "${{ secrets.DEVELOPER_ID_APPLICATION}}" --timestamp -i com.tensorjuce.tensorjuce --options runtime --force packaging/dmg/${{ env.PROJECT_NAME }}.vst3/Contents/Resources/gradiojuce_client/gradiojuce_client

        codesign -s "${{ secrets.DEVELOPER_ID_APPLICATION}}" --timestamp -i com.tensorjuce.tensorjuce --force packaging/dmg/${{ env.PROJECT_NAME }}.vst3/Contents/MacOS/tensorjuce
        codesign -s "${{ secrets.DEVELOPER_ID_APPLICATION}}" --timestamp -i com.tensorjuce.tensorjuce --force packaging/dmg/${{ env.PROJECT_NAME }}.vst3
        
        # Run appdmg to create the .dmg
        cd packaging && appdmg dmg.json ${{ env.PRODUCT_NAME}}.dmg
        codesign -s "${{ secrets.DEVELOPER_ID_APPLICATION}}" --deep --timestamp -i com.tensorjuce.tensorjuce --force ${{ env.PRODUCT_NAME }}.dmg 
        xcrun notarytool submit ${{ env.PRODUCT_NAME }}.dmg --apple-id ${{ secrets.NOTARIZATION_USERNAME }} --password ${{ secrets.NOTARIZATION_PASSWORD }} --team-id ${{ secrets.TEAM_ID }} --wait
        xcrun stapler staple ${{ env.PRODUCT_NAME }}.dmg 
=======
        chmod +x ./packaging/package.sh
        ./package.sh "${{ secrets.DEVELOPER_ID_APPLICATION}}" "${{ env.ARTIFACTS_PATH }}" "${{ env.PROJECT_NAME }}" "${{ env.PRODUCT_NAME }}" "${{ secrets.NOTARIZATION_USERNAME }}" "${{ secrets.NOTARIZATION_PASSWORD }}" "${{ secrets.TEAM_ID }}"
>>>>>>> e30fd479

    - name: Zip
      if: ${{ matrix.name == 'Linux' }}
      working-directory: ${{ env.ARTIFACTS_PATH }}
      run: 7z a -tzip ${{ env.PRODUCT_NAME }}.zip .

    - name: Generate Installer and Sign with EV cert on Azure (Windows)
      if: ${{ matrix.name == 'Windows' }}
      shell: bash
      run: |
        iscc "packaging\installer.iss"
        mv "packaging/Output/${{ env.PRODUCT_NAME }}.exe" "${{ env.ARTIFACTS_PATH }}/"
        dotnet tool install --global AzureSignTool 
        AzureSignTool sign -kvu "${{ secrets.AZURE_KEY_VAULT_URI }}" -kvi "${{ secrets.AZURE_CLIENT_ID }}" -kvt "${{ secrets.AZURE_TENANT_ID }}" -kvs "${{ secrets.AZURE_CLIENT_SECRET }}" -kvc ${{ secrets.AZURE_CERT_NAME }} -tr http://timestamp.digicert.com -v "${{ env.ARTIFACTS_PATH }}/${{ env.PRODUCT_NAME }}.exe"

    - name: Upload Exe (Windows)
      if: ${{ matrix.name == 'Windows' }}
      uses: actions/upload-artifact@v3
      with:
        name: ${{ env.PRODUCT_NAME }}.exe
        path: '${{ env.ARTIFACTS_PATH }}/${{ env.PRODUCT_NAME }}.exe'

    - name: Upload Zip (Linux)
      if: ${{ matrix.name == 'Linux' }}
      uses: actions/upload-artifact@v3
      with:
        name: ${{ env.PRODUCT_NAME }}.zip
        path: '${{ env.ARTIFACTS_PATH }}/${{ env.PRODUCT_NAME }}.zip'

    - name: Upload DMG (MacOS)
      if: ${{ matrix.name == 'macOS' }}
      uses: actions/upload-artifact@v3
      with:
        name: ${{ env.PRODUCT_NAME }}.dmg
        path: packaging/${{ env.PRODUCT_NAME }}.dmg


  release:
    if: contains(github.ref, 'tags/v')
    runs-on: ubuntu-latest
    needs: build_and_test

    steps:
    - name: Get Artifacts
      uses: actions/download-artifact@v3

    - name: Create Release
      uses: softprops/action-gh-release@v1
      with:
        prerelease: true
        # download-artifact puts these files in their own dirs...
        # Using globs sidesteps having to pass the version around
        files: |
          */*.exe
          */*.zip
          */*.dmg<|MERGE_RESOLUTION|>--- conflicted
+++ resolved
@@ -195,31 +195,8 @@
     - name: Create DMG, Notarize and Staple (macOS)
       if: ${{ matrix.name == 'macOS' }}
       run: |
-<<<<<<< HEAD
-        npm install -g appdmg
-        mkdir -p packaging/dmg
-        
-        # Create directories for the dmg symlinks
-        sudo mkdir -m 755 -p /Library/Audio/Plug-Ins/Components && sudo mkdir -m 755 -p /Library/Audio/Plug-Ins/VST3
-        ln -s /Library/Audio/Plug-Ins/VST3 "packaging/dmg/Your Mac's VST3 folder"
-        mv "${{ env.ARTIFACTS_PATH }}/VST3/${{ env.PROJECT_NAME }}.vst3" packaging/dmg
-
-        chmod +x ./py/client/sign.sh
-        ./py/client/sign.sh "${{ secrets.DEVELOPER_ID_APPLICATION}}" "packaging/dmg/${{ env.PROJECT_NAME }}.vst3/Contents/Resources/gradiojuce_client/"
-        codesign -s "${{ secrets.DEVELOPER_ID_APPLICATION}}" --timestamp -i com.tensorjuce.tensorjuce --options runtime --force packaging/dmg/${{ env.PROJECT_NAME }}.vst3/Contents/Resources/gradiojuce_client/gradiojuce_client
-
-        codesign -s "${{ secrets.DEVELOPER_ID_APPLICATION}}" --timestamp -i com.tensorjuce.tensorjuce --force packaging/dmg/${{ env.PROJECT_NAME }}.vst3/Contents/MacOS/tensorjuce
-        codesign -s "${{ secrets.DEVELOPER_ID_APPLICATION}}" --timestamp -i com.tensorjuce.tensorjuce --force packaging/dmg/${{ env.PROJECT_NAME }}.vst3
-        
-        # Run appdmg to create the .dmg
-        cd packaging && appdmg dmg.json ${{ env.PRODUCT_NAME}}.dmg
-        codesign -s "${{ secrets.DEVELOPER_ID_APPLICATION}}" --deep --timestamp -i com.tensorjuce.tensorjuce --force ${{ env.PRODUCT_NAME }}.dmg 
-        xcrun notarytool submit ${{ env.PRODUCT_NAME }}.dmg --apple-id ${{ secrets.NOTARIZATION_USERNAME }} --password ${{ secrets.NOTARIZATION_PASSWORD }} --team-id ${{ secrets.TEAM_ID }} --wait
-        xcrun stapler staple ${{ env.PRODUCT_NAME }}.dmg 
-=======
         chmod +x ./packaging/package.sh
         ./package.sh "${{ secrets.DEVELOPER_ID_APPLICATION}}" "${{ env.ARTIFACTS_PATH }}" "${{ env.PROJECT_NAME }}" "${{ env.PRODUCT_NAME }}" "${{ secrets.NOTARIZATION_USERNAME }}" "${{ secrets.NOTARIZATION_PASSWORD }}" "${{ secrets.TEAM_ID }}"
->>>>>>> e30fd479
 
     - name: Zip
       if: ${{ matrix.name == 'Linux' }}
