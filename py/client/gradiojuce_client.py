--- conflicted
+++ resolved
@@ -43,11 +43,8 @@
         # ctrls = client.predict(api_name="/wav2wav-ctrls")
         print(f"calling predict ")
         # ctrls = client.predict(api_name="/wav2wav-ctrls")
-<<<<<<< HEAD
-        ctrls = client.predict(api_name="/controls")
-=======
 
-        job = client.submit(api_name="/wav2wav-ctrls")
+        job = client.submit(api_name="/controls")
         canceled = False
         t0 = time.time()
         while not job.done():
@@ -62,7 +59,6 @@
                 raise TimeoutError("Timeout of {ctrls_timeout} seconds reached. Cancelling...")
 
             time.sleep(0.05)
->>>>>>> 844e2a52
 
         ctrls = job.result()
         print(f"got ctrls: {ctrls}")
