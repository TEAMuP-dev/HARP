# The first line of any CMake project should be a call to `cmake_minimum_required`, which checks
# that the installed CMake will be able to understand the following CMakeLists, and ensures that
# CMake's behaviour is compatible with the named version. This is a standard CMake command, so more
# information can be found in the CMake docs.
cmake_minimum_required(VERSION 3.21)
set(PROJECT_NAME "HARP")

set(CMAKE_CXX_STANDARD 20)
set(CMAKE_CXX_STANDARD_REQUIRED ON)

file(STRINGS VERSION CURRENT_VERSION)
# add_definitions(-DAPP_VERSION="${CURRENT_VERSION}")
# add_definitions(-DAPP_NAME="${PROJECT_NAME}")
# add_definitions(-DAPP_COPYRIGHT="TEAMuP")



# The top-level CMakeLists.txt file for a project must contain a literal, direct call to the
# `project()` command. `project()` semats up some helpful variables that describe source/binary
# directories, and the current project version. This is a standard CMake command.

project(${PROJECT_NAME} VERSION ${CURRENT_VERSION})
add_subdirectory(JUCE)                    # If you've put JUCE in a subdirectory called JUCE


# `juce_add_gui_app` adds an executable target with the name passed as the first argument
# (${PROJECT_NAME} here). This target is a normal CMake target, but has a lot of extra properties set
# up by default. This function accepts many optional arguments. Check the readme at
# `docs/CMake API.md` in the JUCE repo for the full list.
include(cmake/gradio_client.cmake)

juce_add_gui_app(${PROJECT_NAME}
    # VERSION ...                       # Set this if the app version is different to the project version
    # ICON_* arguments specify a path to an image file to use as an icon
    ICON_BIG "${CMAKE_SOURCE_DIR}/icons/harp_logo_1.png"  # Specify a big icon for the app
    ICON_SMALL "${CMAKE_SOURCE_DIR}/icons/harp_logo_1.png"  # Specify a small icon for the app
    
    DOCUMENT_EXTENSIONS wav mp3 aiff           # Specify file extensions that should be associated with this app
    COMPANY_NAME "TEAMuP"                  # Specify the name of the app's author
    PRODUCT_NAME "HARP")     # The name of the final executable, which can differ from the target name

# `juce_generate_juce_header` will create a JuceHeader.h for a given target, which will be generated
# into your build tree. This should be included with `#include <JuceHeader.h>`. The include path for
# this header will be automatically added to the target. The main function of the JuceHeader is to
# include all your JUCE module headers; if you're happy to include module headers directly, you
# probably don't need to call this.

# juce_generate_juce_header(${PROJECT_NAME})

# `target_sources` adds source files to a target. We pass the target that needs the sources as the
# first argument, then a visibility parameter for the sources which should normally be PRIVATE.
# Finally, we supply a list of source files that will be built into the target. This is a standard
# CMake command.

target_sources(${PROJECT_NAME}
    PRIVATE
        src/Main.cpp
        src/MainComponent.h

        src/TitledTextBox.h
        src/CtrlComponent.h
        
        src/Model.h 
        src/WebModel.h

<<<<<<< HEAD
        # PianoRoll files
        src/pianoRoll/KeyboardComponent.cpp
        src/pianoRoll/NoteGridComponent.cpp
        src/pianoRoll/NoteGridControlPanel.cpp
        src/pianoRoll/NoteGridStyleSheet.cpp
        src/pianoRoll/NoteModel.cpp
        src/pianoRoll/PNoteComponent.cpp
        src/pianoRoll/PConstants.h
        src/pianoRoll/PianoRollEditorComponent.cpp
        src/pianoRoll/TimelineComponent.cpp
=======
        src/gui/MultiButton.cpp
        src/gui/StatusComponent.cpp
        src/gui/HoverHandler.cpp
>>>>>>> 844e2a52
)

# `target_compile_definitions` adds some preprocessor definitions to our target. In a Projucer
# project, these might be passed in the 'Preprocessor Definitions' field. JUCE modules also make use
# of compile definitions to switch certain features on/off, so if there's a particular feature you
# need that's not on by default, check the module header for the correct flag to set here. These
# definitions will be visible both to your code, and also the JUCE module code, so for new
# definitions, pick unique names that are unlikely to collide! This is a standard CMake command.

target_compile_definitions(${PROJECT_NAME}
    PRIVATE
        # JUCE_WEB_BROWSER and JUCE_USE_CURL would be on by default, but you might not need them.
        JUCE_WEB_BROWSER=0  # If you remove this, add `NEEDS_WEB_BROWSER TRUE` to the `juce_add_gui_app` call
        JUCE_USE_CURL=0     # If you remove this, add `NEEDS_CURL TRUE` to the `juce_add_gui_app` call
        JUCE_APPLICATION_NAME_STRING="$<TARGET_PROPERTY:${PROJECT_NAME},JUCE_PRODUCT_NAME>"
        JUCE_APPLICATION_VERSION_STRING="$<TARGET_PROPERTY:${PROJECT_NAME},JUCE_VERSION>"
        JUCE_USE_FLAC=1
        JUCE_USE_OGGVORBIS=1
        JUCE_USE_MP3AUDIOFORMAT=1
        JUCE_USE_WINDOWS_MEDIA_FORMAT=1
        PUBLIC
        APP_VERSION="${CURRENT_VERSION}"
        APP_COMPANY="TEAMuP"
        APP_NAME="HARP"
        APP_COPYRIGHT="Copyright 2024 TEAMuP. All rights reserved."    
)

# If your target needs extra binary assets, you can add them here. The first argument is the name of
# a new static library target that will include all the binary resources. There is an optional
# `NAMESPACE` argument that can specify the namespace of the generated binary data class. Finally,
# the SOURCES argument should be followed by a list of source files that should be built into the
# static library. These source files can be of any kind (wav data, images, fonts, icons etc.).
# Conversion to binary-data will happen when your target is built.

# juce_add_binary_data(GuiAppData SOURCES ...)

# `target_link_libraries` links libraries and JUCE modules to other libraries or executables. Here,
# we're linking our executable target to the `juce::juce_gui_extra` module. Inter-module
# dependencies are resolved automatically, so `juce_core`, `juce_events` and so on will also be
# linked automatically. If we'd generated a binary data target above, we would need to link to it
# here too. This is a standard CMake command.


target_link_libraries(${PROJECT_NAME}
    PRIVATE
        # GuiAppData            # If we'd created a binary data target, we'd link to it here
        juce::juce_gui_extra
        juce::juce_audio_basics
        juce::juce_audio_devices
        juce::juce_audio_formats
        juce::juce_audio_processors
        juce::juce_audio_utils
        juce::juce_core
        juce::juce_data_structures
        juce::juce_dsp
        juce::juce_events
        juce::juce_gui_basics
        juce::juce_gui_extra
    PUBLIC
        juce::juce_recommended_config_flags
        juce::juce_recommended_lto_flags
        juce::juce_recommended_warning_flags)

# C:\Program Files\Microsoft Visual Studio\2022\Community\VC\Redist\MSVC\14.36.32532\x64\Microsoft.VC143.CRT\msvcp140.dll
# C:\Program Files\Microsoft Visual Studio\2022\Community\VC\Redist\MSVC\14.36.32532\x64\Microsoft.VC143.CRT\vcruntime140_1.dll
# C:\Program Files\Microsoft Visual Studio\2022\Community\VC\Redist\MSVC\14.36.32532\x64\Microsoft.VC143.CRT\vcruntime140.dll
if (WIN32)
    # Function to find the specific runtime DLLs
    function(find_vc_runtime_dlls out_var)
        message(STATUS "Searching for specific runtime DLLs...")

        # Define the target DLLs
        set(target_dlls
            "msvcp140.dll"
            "vcruntime140_1.dll"
            "vcruntime140.dll"
        )

        # Set the base path for Visual Studio 2022 redistributable DLLs
        set(VS_CRT_BASE_PATH "C:/Program Files/Microsoft Visual Studio/2022/*/VC/Redist/MSVC/*/x64/Microsoft.VC143.CRT")

        # Search for the DLLs in the specified base path
        file(GLOB_RECURSE all_runtime_dlls
            LIST_DIRECTORIES false
            "${VS_CRT_BASE_PATH}/*.dll"
        )

        set(runtime_dlls)

        foreach(dll ${all_runtime_dlls})
            get_filename_component(dll_name ${dll} NAME)
            if(dll_name IN_LIST target_dlls)
                list(APPEND runtime_dlls ${dll})
            endif()
        endforeach()

        if(runtime_dlls)
            message(STATUS "Found specific runtime DLLs:")
            foreach(dll ${runtime_dlls})
                message(STATUS "${dll}")
            endforeach()
            set(${out_var} ${runtime_dlls} PARENT_SCOPE)
        else()
            message(FATAL_ERROR "Required specific runtime DLLs not found")
        endif()
    endfunction()

    # Call the function to find the specific DLLs
    find_vc_runtime_dlls(RUNTIME_DLLS)

    # Add a post-build step to copy the specific DLLs to the output directory
    add_custom_command(TARGET ${PROJECT_NAME} POST_BUILD
        COMMAND ${CMAKE_COMMAND} -E copy_if_different
        ${RUNTIME_DLLS}
        $<TARGET_FILE_DIR:${PROJECT_NAME}>)
endif()
# copy the pyinstaller tools to the  bundle
if (APPLE)
    add_custom_command(TARGET ${PROJECT_NAME}
                    POST_BUILD
                    COMMAND ${CMAKE_COMMAND} -E copy_directory
                    ${CMAKE_SOURCE_DIR}/py/client/dist/
                    "$<TARGET_FILE_DIR:${PROJECT_NAME}>/../Resources")
else()
    add_custom_command(TARGET ${PROJECT_NAME}
                    POST_BUILD
                    COMMAND ${CMAKE_COMMAND} -E copy_directory
                    ${CMAKE_SOURCE_DIR}/py/client/dist/
                    "$<TARGET_FILE_DIR:${PROJECT_NAME}>/Resources")
endif()

# this fixes the RPATH to be relative to the executable
# in MacOS. Now, all we need to do is copy the 
# dynamic libraries to the executable directories
if (APPLE)
    set_property(TARGET ${PROJECT_NAME} PROPERTY BUILD_RPATH "@loader_path/../Frameworks" )

    set(CMAKE_SKIP_RPATH "NO" CACHE INTERNAL "")
endif(APPLE)<|MERGE_RESOLUTION|>--- conflicted
+++ resolved
@@ -63,7 +63,10 @@
         src/Model.h 
         src/WebModel.h
 
-<<<<<<< HEAD
+        src/gui/MultiButton.cpp
+        src/gui/StatusComponent.cpp
+        src/gui/HoverHandler.cpp
+
         # PianoRoll files
         src/pianoRoll/KeyboardComponent.cpp
         src/pianoRoll/NoteGridComponent.cpp
@@ -74,11 +77,6 @@
         src/pianoRoll/PConstants.h
         src/pianoRoll/PianoRollEditorComponent.cpp
         src/pianoRoll/TimelineComponent.cpp
-=======
-        src/gui/MultiButton.cpp
-        src/gui/StatusComponent.cpp
-        src/gui/HoverHandler.cpp
->>>>>>> 844e2a52
 )
 
 # `target_compile_definitions` adds some preprocessor definitions to our target. In a Projucer
