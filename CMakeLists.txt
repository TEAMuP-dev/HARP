# The first line of any CMake project should be a call to `cmake_minimum_required`, which checks
# that the installed CMake will be able to understand the following CMakeLists, and ensures that
# CMake's behaviour is compatible with the named version. This is a standard CMake command, so more
# information can be found in the CMake docs.
cmake_minimum_required(VERSION 3.21)
set(PROJECT_NAME "HARP")

set(CMAKE_CXX_STANDARD 20)
set(CMAKE_CXX_STANDARD_REQUIRED ON)

file(STRINGS VERSION CURRENT_VERSION)
# add_definitions(-DAPP_VERSION="${CURRENT_VERSION}")
# add_definitions(-DAPP_NAME="${PROJECT_NAME}")
# add_definitions(-DAPP_COPYRIGHT="TEAMuP")



# The top-level CMakeLists.txt file for a project must contain a literal, direct call to the
# `project()` command. `project()` semats up some helpful variables that describe source/binary
# directories, and the current project version. This is a standard CMake command.

project(${PROJECT_NAME} VERSION ${CURRENT_VERSION})

# Add these lines to suppress warnings for JUCE 
# ------------------------------------------
# For macOS Xcode deprecation warnings
set(JUCE_SILENCE_XCODE_DEPRECATION_WARNINGS ON)

add_subdirectory(JUCE)                    # If you've put JUCE in a subdirectory called JUCE

# Reset warning levels
if(CMAKE_CXX_COMPILER_ID MATCHES "Clang|AppleClang|GNU")
    add_compile_options(-Wall -Wextra)
elseif(CMAKE_CXX_COMPILER_ID MATCHES "MSVC")
    add_compile_options(/W4)
endif()

# `juce_add_gui_app` adds an executable target with the name passed as the first argument
# (${PROJECT_NAME} here). This target is a normal CMake target, but has a lot of extra properties set
# up by default. This function accepts many optional arguments. Check the readme at
# `docs/CMake API.md` in the JUCE repo for the full list.
# include(cmake/gradio_client.cmake)

juce_add_gui_app(${PROJECT_NAME}
    # VERSION ...                       # Set this if the app version is different to the project version
    # ICON_* arguments specify a path to an image file to use as an icon
    ICON_BIG "${CMAKE_SOURCE_DIR}/icons/harp_logo_1.png"  # Specify a big icon for the app
    ICON_SMALL "${CMAKE_SOURCE_DIR}/icons/harp_logo_1.png"  # Specify a small icon for the app
    
    DOCUMENT_EXTENSIONS wav mp3 aiff           # Specify file extensions that should be associated with this app
    COMPANY_NAME "TEAMuP"                  # Specify the name of the app's author
    PRODUCT_NAME "HARP")     # The name of the final executable, which can differ from the target name

# `juce_generate_juce_header` will create a JuceHeader.h for a given target, which will be generated
# into your build tree. This should be included with `#include <JuceHeader.h>`. The include path for
# this header will be automatically added to the target. The main function of the JuceHeader is to
# include all your JUCE module headers; if you're happy to include module headers directly, you
# probably don't need to call this.

juce_generate_juce_header(${PROJECT_NAME})

# `target_sources` adds source files to a target. We pass the target that needs the sources as the
# first argument, then a visibility parameter for the sources which should normally be PRIVATE.
# Finally, we supply a list of source files that will be built into the target. This is a standard
# CMake command.

target_sources(${PROJECT_NAME}
    PRIVATE
        src/Main.cpp
        src/MainComponent.h
        src/Model.h 
        src/WebModel.h
        src/AppSettings.h
        src/HarpLogger.h
        src/HarpLogger.cpp
        src/errors.h
        src/utils.h

        src/client/Client.cpp
        src/client/GradioClient.cpp
        src/client/StabilityClient.cpp
<<<<<<< HEAD
        src/settings/SettingsBox.h       
        src/settings/SettingsBox.cpp 
        src/settings/GeneralSettingsTab.h
        src/settings/GeneralSettingsTab.cpp
        src/settings/AudioSettingsTab.h
        src/settings/AudioSettingsTab.cpp
        src/settings/LoginTab.h
        src/settings/LoginTab.cpp
=======

        src/external/magic_enum.hpp
>>>>>>> f0b31bbe

        src/external/magic_enum.hpp
        src/external/fontaudio/src/FontAudio.h
        src/external/fontaudio/src/FontAudio.cpp
        src/external/fontaudio/data/FontAudioData.h
        src/external/fontaudio/data/FontAudioData.cpp
        src/external/fontaudio/data/FontAudioIcons.h

        src/external/fontawesome/src/FontAwesome.h
        src/external/fontawesome/src/FontAwesome.cpp
        src/external/fontawesome/data/FontAwesomeData.h
        src/external/fontawesome/data/FontAwesomeData.cpp
        src/external/fontawesome/data/FontAwesomeIcons.h
        
        src/gui/MultiButton.cpp
        src/gui/StatusComponent.cpp
        src/gui/HoverHandler.cpp
        src/gui/TitledTextBox.h
        src/gui/SliderWithLabel.h
        src/gui/CustomPathDialog.h
        src/gui/ModelAuthorLabel.h
        src/gui/HoverableLabel.h
        src/gui/ComboBoxWithLabel.h

        src/media/MediaDisplayComponent.cpp
        src/media/AudioDisplayComponent.cpp
        src/media/MidiDisplayComponent.cpp
        src/media/OutputLabelComponent.cpp

        src/pianoroll/KeyboardComponent.cpp
        src/pianoroll/NoteGridComponent.cpp
        src/pianoroll/PianoRollComponent.cpp

        src/widgets/ControlAreaWidget.h
        src/widgets/TrackAreaWidget.h
        src/widgets/MediaClipboardWidget.h

        src/windows/AboutWindow.h
)

# `target_compile_definitions` adds some preprocessor definitions to our target. In a Projucer
# project, these might be passed in the 'Preprocessor Definitions' field. JUCE modules also make use
# of compile definitions to switch certain features on/off, so if there's a particular feature you
# need that's not on by default, check the module header for the correct flag to set here. These
# definitions will be visible both to your code, and also the JUCE module code, so for new
# definitions, pick unique names that are unlikely to collide! This is a standard CMake command.

target_compile_definitions(${PROJECT_NAME}
    PRIVATE
        # JUCE_WEB_BROWSER and JUCE_USE_CURL would be on by default, but you might not need them.
        JUCE_WEB_BROWSER=0  # If you remove this, add `NEEDS_WEB_BROWSER TRUE` to the `juce_add_gui_app` call
        JUCE_USE_CURL=1     # only needed in Linux
        JUCE_LOAD_CURL_SYMBOLS_LAZILY=1
        JUCE_APPLICATION_NAME_STRING="$<TARGET_PROPERTY:${PROJECT_NAME},JUCE_PRODUCT_NAME>"
        JUCE_APPLICATION_VERSION_STRING="$<TARGET_PROPERTY:${PROJECT_NAME},JUCE_VERSION>"
        JUCE_USE_FLAC=1
        JUCE_USE_OGGVORBIS=1
        JUCE_USE_MP3AUDIOFORMAT=1
        JUCE_USE_WINDOWS_MEDIA_FORMAT=1
        PUBLIC
        APP_VERSION="${CURRENT_VERSION}"
        APP_COMPANY="TEAMuP"
        APP_NAME="HARP"
        APP_COPYRIGHT="Copyright 2025 TEAMuP. All rights reserved."    
)

# If your target needs extra binary assets, you can add them here. The first argument is the name of
# a new static library target that will include all the binary resources. There is an optional
# `NAMESPACE` argument that can specify the namespace of the generated binary data class. Finally,
# the SOURCES argument should be followed by a list of source files that should be built into the
# static library. These source files can be of any kind (wav data, images, fonts, icons etc.).
# Conversion to binary-data will happen when your target is built.

# juce_add_binary_data(GuiAppData SOURCES ...)

# `target_link_libraries` links libraries and JUCE modules to other libraries or executables. Here,
# we're linking our executable target to the `juce::juce_gui_extra` module. Inter-module
# dependencies are resolved automatically, so `juce_core`, `juce_events` and so on will also be
# linked automatically. If we'd generated a binary data target above, we would need to link to it
# here too. This is a standard CMake command.


target_link_libraries(${PROJECT_NAME}
    PRIVATE
        # GuiAppData            # If we'd created a binary data target, we'd link to it here
        juce::juce_gui_extra
        juce::juce_audio_basics
        juce::juce_audio_devices
        juce::juce_audio_formats
        juce::juce_audio_processors
        juce::juce_audio_utils
        juce::juce_core
        juce::juce_data_structures
        juce::juce_dsp
        juce::juce_events
        juce::juce_gui_basics
        juce::juce_gui_extra
    PUBLIC
        juce::juce_recommended_config_flags
        juce::juce_recommended_lto_flags
        juce::juce_recommended_warning_flags)

# C:\Program Files\Microsoft Visual Studio\2022\Community\VC\Redist\MSVC\14.36.32532\x64\Microsoft.VC143.CRT\msvcp140.dll
# C:\Program Files\Microsoft Visual Studio\2022\Community\VC\Redist\MSVC\14.36.32532\x64\Microsoft.VC143.CRT\vcruntime140_1.dll
# C:\Program Files\Microsoft Visual Studio\2022\Community\VC\Redist\MSVC\14.36.32532\x64\Microsoft.VC143.CRT\vcruntime140.dll
if (WIN32)
    # Function to find the specific runtime DLLs
    function(find_vc_runtime_dlls out_var)
        message(STATUS "Searching for specific runtime DLLs...")

        # Define the target DLLs
        set(target_dlls
            "msvcp140.dll"
            "vcruntime140_1.dll"
            "vcruntime140.dll"
        )

        # Set the base path for Visual Studio 2022 redistributable DLLs
        set(VS_CRT_BASE_PATH "C:/Program Files/Microsoft Visual Studio/2022/*/VC/Redist/MSVC/*/x64/Microsoft.VC143.CRT")

        # Search for the DLLs in the specified base path
        file(GLOB_RECURSE all_runtime_dlls
            LIST_DIRECTORIES false
            "${VS_CRT_BASE_PATH}/*.dll"
        )

        set(runtime_dlls)

        foreach(dll ${all_runtime_dlls})
            get_filename_component(dll_name ${dll} NAME)
            if(dll_name IN_LIST target_dlls)
                list(APPEND runtime_dlls ${dll})
            endif()
        endforeach()

        if(runtime_dlls)
            message(STATUS "Found specific runtime DLLs:")
            foreach(dll ${runtime_dlls})
                message(STATUS "${dll}")
            endforeach()
            set(${out_var} ${runtime_dlls} PARENT_SCOPE)
        else()
            message(FATAL_ERROR "Required specific runtime DLLs not found")
        endif()
    endfunction()

    # Call the function to find the specific DLLs
    find_vc_runtime_dlls(RUNTIME_DLLS)

    # Add a post-build step to copy the specific DLLs to the output directory
    add_custom_command(TARGET ${PROJECT_NAME} POST_BUILD
        COMMAND ${CMAKE_COMMAND} -E copy_if_different
        ${RUNTIME_DLLS}
        $<TARGET_FILE_DIR:${PROJECT_NAME}>)
endif()
# copy the pyinstaller tools to the  bundle
# if (APPLE)
#     add_custom_command(TARGET ${PROJECT_NAME}
#                     POST_BUILD
#                     COMMAND ${CMAKE_COMMAND} -E copy_directory
#                     ${CMAKE_SOURCE_DIR}/py/client/dist/
#                     "$<TARGET_FILE_DIR:${PROJECT_NAME}>/../Resources")
# else()
#     add_custom_command(TARGET ${PROJECT_NAME}
#                     POST_BUILD
#                     COMMAND ${CMAKE_COMMAND} -E copy_directory
#                     ${CMAKE_SOURCE_DIR}/py/client/dist/
#                     "$<TARGET_FILE_DIR:${PROJECT_NAME}>/Resources")
# endif()

# this fixes the RPATH to be relative to the executable
# in MacOS. Now, all we need to do is copy the 
# dynamic libraries to the executable directories
if (APPLE)
    set_property(TARGET ${PROJECT_NAME} PROPERTY BUILD_RPATH "@loader_path/../Frameworks" )

    set(CMAKE_SKIP_RPATH "NO" CACHE INTERNAL "")
endif(APPLE)<|MERGE_RESOLUTION|>--- conflicted
+++ resolved
@@ -79,7 +79,7 @@
         src/client/Client.cpp
         src/client/GradioClient.cpp
         src/client/StabilityClient.cpp
-<<<<<<< HEAD
+
         src/settings/SettingsBox.h       
         src/settings/SettingsBox.cpp 
         src/settings/GeneralSettingsTab.h
@@ -88,10 +88,6 @@
         src/settings/AudioSettingsTab.cpp
         src/settings/LoginTab.h
         src/settings/LoginTab.cpp
-=======
-
-        src/external/magic_enum.hpp
->>>>>>> f0b31bbe
 
         src/external/magic_enum.hpp
         src/external/fontaudio/src/FontAudio.h
