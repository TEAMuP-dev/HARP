--- conflicted
+++ resolved
@@ -81,14 +81,6 @@
         src/external/fontawesome/data/FontAwesomeData.h
         src/external/fontawesome/data/FontAwesomeData.cpp
         src/external/fontawesome/data/FontAwesomeIcons.h
-        # src/external/fonts/src/IconHelper.h
-        # src/external/fonts/src/IconHelper.cpp
-        # src/external/fonts/data/FontAudioIcons.h
-        # src/external/fonts/data/FontAwesomeIcons.h
-        # src/external/fonts/data/FontAudioData.h 
-        # src/external/fonts/data/FontAwesomeData.h
-        # src/external/fonts/data/FontAudioData.cpp 
-        # src/external/fonts/data/FontAwesomeData.cpp
         
         src/gui/MultiButton.cpp
         src/gui/StatusComponent.cpp
@@ -97,10 +89,7 @@
         src/gui/SliderWithLabel.h
         src/gui/CustomPathDialog.h
         src/gui/ModelAuthorLabel.h
-<<<<<<< HEAD
-=======
         src/gui/HoverableLabel.h
->>>>>>> c9b6773b
 
         src/media/MediaDisplayComponent.cpp
         src/media/AudioDisplayComponent.cpp
