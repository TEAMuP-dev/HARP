# Prerequisites
*.d

# Compiled Object files
*.slo
*.lo
*.o
*.obj

# Precompiled Headers
*.gch
*.pch

# Compiled Dynamic libraries
*.so
*.dylib
*.dll

# Fortran module files
*.mod
*.smod

# Compiled Static libraries
*.lai
*.la
*.a
*.lib

# Executables
*.exe
*.out
*.app

# build 
build*/
.vscode/
libtorch/
.vs

.DS_Store

testproject
scratch
_downloads

packaging/dmg
packaging/*.dmg

Python.framework
py/relocatable-python

py/client/dist/
py/client/*.spec

<<<<<<< HEAD
=======
dist/
>>>>>>> bda8dbfe
Miniconda
Miniconda3
Miniconda*.sh<|MERGE_RESOLUTION|>--- conflicted
+++ resolved
@@ -52,10 +52,8 @@
 py/client/dist/
 py/client/*.spec
 
-<<<<<<< HEAD
-=======
+
 dist/
->>>>>>> bda8dbfe
 Miniconda
 Miniconda3
 Miniconda*.sh