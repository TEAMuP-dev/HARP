# Prerequisites
*.d

# Compiled Object files
*.slo
*.lo
*.o
*.obj

# Precompiled Headers
*.gch
*.pch

# Compiled Dynamic libraries
*.so
*.dylib
*.dll

# Fortran module files
*.mod
*.smod

# Compiled Static libraries
*.lai
*.la
*.a
*.lib

# Executables
*.exe
*.out
*.app

# build 
build*/
.vscode/
libtorch/
.vs

.DS_Store

testproject
scratch
_downloads

packaging/dmg
packaging/*.dmg

Python.framework
py/relocatable-python

py/client/dist/
py/client/*.spec
dist*/


<<<<<<< HEAD
Miniconda*
=======
dist/
Miniconda
Miniconda3
>>>>>>> 562e0525
Miniconda*.sh<|MERGE_RESOLUTION|>--- conflicted
+++ resolved
@@ -54,11 +54,8 @@
 dist*/
 
 
-<<<<<<< HEAD
 Miniconda*
-=======
 dist/
 Miniconda
 Miniconda3
->>>>>>> 562e0525
 Miniconda*.sh