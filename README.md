--- conflicted
+++ resolved
@@ -14,14 +14,9 @@
 HARP has been tested on the following:
 * MacOS (ARM) versions 13.0 and 13.4
 * MacOS (x86) version 10.15
-<<<<<<< HEAD
-* Windows 10 (TODO 11 ?)
-* Linux - TODO
-=======
 * Windows 10
 * Ubuntu 22.04
 * TODO - Windows 11
->>>>>>> 36cf1070
 
 with [Reaper](https://www.reaper.fm) and Logic Pro X and as a standalone application.
 
@@ -36,17 +31,6 @@
 * Drag `HARP.app` to the `Applications/` folder to install HARP.
 
 ## Windows
-<<<<<<< HEAD
-* Download the appropriate zip file for HARP from the [releases](https://github.com/audacitorch/HARP/releases) page.
-
-* Extract the contents of the zip file to a folder of your choice.
-* Run `HARP.exe` to start the application.
-
-## Linux
-* Download the appropriate zip file for HARP from the [releases](https://github.com/audacitorch/HARP/releases) page.
-* Extract the contents of the zip file to a folder of your choice.
-* Run `HARP` to start the application.
-=======
 * Download the Windows ZIP file for HARP from the [releases](https://github.com/audacitorch/HARP/releases) page.
 
 * Extract the contents of the ZIP file (`HARP.exe`) to a folder of your choice, _e.g._ `C:\Program Files`.
@@ -55,7 +39,6 @@
 * Download the Linux ZIP file for HARP from the [releases](https://github.com/audacitorch/HARP/releases) page.
 
 * Extract the contents of the ZIP file (`HARP`) to a folder of your choice, _e.g._ `/usr/local/bin/`.
->>>>>>> 36cf1070
 
 # HARP Guide
 ### WARNING! HARP is a *destructive* file editor.
@@ -141,11 +124,7 @@
 
 * Pitch-Preserving Timbre-Removal: [cwitkowitz/timbre-trap](https://huggingface.co/spaces/cwitkowitz/timbre-trap)
 
-<<<<<<< HEAD
-# Making your Model HARP-Compatible
-=======
 # Making a Model HARP-Compatible
->>>>>>> 36cf1070
 We also provide [PyHARP](https://github.com/audacitorch/pyharp), a lightweight API to build HARP-compatible [Gradio](https://www.gradio.app) apps with optional interactive controls. PyHARP allows machine learning researchers to create DAW-friendly user interfaces for virtually any audio processing code using a minimal Python wrapper.
 
 # Building HARP
@@ -167,17 +146,10 @@
 cmake .. -DCMAKE_BUILD_TYPE=Debug
 ```
 
-<<<<<<< HEAD
-**ARM vs. x86 MacOS**  
-The OSX architecture for the build can be specified explicitly by setting  `CMAKE_OSX_ARCHITECTURES` to either `arm64` or `x86_64`:  
-```bash
-cmake .. DCMAKE_OSX_ARCHITECTURES=x86_64
-=======
 **(ARM vs. x86 MacOS)**
 The OSX architecture for the build can be specified explicitly by setting `CMAKE_OSX_ARCHITECTURES` to either `arm64` or `x86_64`:
 ```bash
 cmake .. -DCMAKE_OSX_ARCHITECTURES=x86_64
->>>>>>> 36cf1070
 ```
 
 ### 4. Build
