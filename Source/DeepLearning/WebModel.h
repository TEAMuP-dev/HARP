--- conflicted
+++ resolved
@@ -462,8 +462,6 @@
   CtrlList m_ctrls;
 
   string m_url;
-<<<<<<< HEAD
-  bool m_loaded;
 };
 
 
@@ -488,6 +486,4 @@
 private:
   std::shared_ptr<WebWave2Wave> m_model;
   std::string m_last_status;
-=======
->>>>>>> 562e0525
 };