--- conflicted
+++ resolved
@@ -105,14 +105,11 @@
             .getChildFile("control_spec.json");
     outputPath.deleteFile();
 
-<<<<<<< HEAD
 
     // juce::File scriptPath = juce::File::getSpecialLocation(
     //     juce::File::currentApplicationFile
     // ).getChildFile("Contents/Resources/gradiojuce_client/gradiojuce_client");
 
-=======
->>>>>>> 8a21ed32
     juce::File scriptPath = juce::File::getSpecialLocation(
         juce::File::currentApplicationFile
     ).getParentDirectory().getChildFile("gradiojuce_client/gradiojuce_client.exe");
@@ -271,10 +268,6 @@
 
   virtual void process(
     juce::AudioBuffer<float> *bufferToProcess, int sourceSampleRate, int dawSampleRate
-<<<<<<< HEAD
-=======
-
->>>>>>> 8a21ed32
   ) const override {
     // clear the cancel flag file
     m_cancel_flag_file.deleteFile();
@@ -359,10 +352,6 @@
     // rather the output sample rate of the daw?
     LogAndDBG("Reading output file to buffer");
     load_buffer_from_file(tempOutputFile, *bufferToProcess, dawSampleRate);
-<<<<<<< HEAD
-=======
-
->>>>>>> 8a21ed32
 
     // delete the temp input file
     tempFile.deleteFile();
@@ -474,20 +463,14 @@
     return true;
   }
 
-<<<<<<< HEAD
-=======
   juce::File m_cancel_flag_file {
     juce::File::getSpecialLocation(juce::File::tempDirectory).getChildFile("webwave2wave_CANCEL")
   };
   juce::File m_status_flag_file {
     juce::File::getSpecialLocation(juce::File::tempDirectory).getChildFile("webwave2wave_STATUS")
   };
->>>>>>> 8a21ed32
   CtrlList m_ctrls;
   string m_url;
-<<<<<<< HEAD
-//   bool m_loaded;
-=======
 };
 
 
@@ -512,5 +495,4 @@
 private:
   std::shared_ptr<WebWave2Wave> m_model;
   std::string m_last_status;
->>>>>>> 8a21ed32
 };