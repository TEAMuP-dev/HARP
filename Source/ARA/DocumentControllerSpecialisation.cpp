--- conflicted
+++ resolved
@@ -30,11 +30,7 @@
 HARPDocumentControllerSpecialisation::
             HARPDocumentControllerSpecialisation(const ARA::PlugIn::PlugInEntry* entry,
                                          const ARA::ARADocumentControllerHostInstance* instance)
-<<<<<<< HEAD
-            : ARADocumentControllerSpecialisation(entry, instance) ,
-=======
             : ARADocumentControllerSpecialisation(entry, instance),
->>>>>>> cc43d1c0
             jobsFinished(0), totalJobs(0),
             jobProcessorThread(customJobs, jobsFinished, totalJobs, processBroadcaster){
   jobProcessorThread.startThread();
@@ -48,10 +44,7 @@
   jobProcessorThread.signalTask();
   jobProcessorThread.waitForThreadToExit(-1);
 }
-<<<<<<< HEAD
-=======
-
->>>>>>> cc43d1c0
+
 void HARPDocumentControllerSpecialisation::cleanDeletedPlaybackRenderers(PlaybackRenderer* playbackRendererToDelete){
   auto it = std::remove(playbackRenderers.begin(), playbackRenderers.end(), playbackRendererToDelete);
   playbackRenderers.erase(it, playbackRenderers.end());
@@ -66,15 +59,6 @@
   threadPool.addJob([this, params] {
     DBG("HARPDocumentControllerSpecialisation::executeLoad");
     try {
-<<<<<<< HEAD
-      mModel->load(params);
-    } catch (const std::runtime_error& e) {
-      juce::AlertWindow::showMessageBoxAsync(
-          juce::AlertWindow::WarningIcon,
-          "Loading Error",
-          juce::String("An error occurred while loading the WebModel: ") + e.what()
-      );
-=======
         mModel->load(params);
     } catch (const std::runtime_error& e) {
         juce::AlertWindow::showMessageBoxAsync(
@@ -82,7 +66,6 @@
             "Loading Error",
             juce::String("An error occurred while loading the WebModel: ") + e.what()
         );
->>>>>>> cc43d1c0
     }
     DBG("HARPDocumentControllerSpecialisation::executeLoad done");
     loadBroadcaster.sendChangeMessage();
@@ -104,42 +87,19 @@
 
   totalJobs = playbackRenderers.size();
   jobsFinished = 0;
-<<<<<<< HEAD
-
-  // std::vector<CustomThreadPoolJob*> customJobs;
-=======
->>>>>>> cc43d1c0
   // empty customJobs
   customJobs.clear();
 
   for (auto& playbackRenderer : playbackRenderers) {
       CustomThreadPoolJob* customJob = new CustomThreadPoolJob(
-<<<<<<< HEAD
-          [this, &playbackRenderer] { //  &jobsFinished, totalJobs
-              // Individual job code for each iteration
-              playbackRenderer->executeProcess(mModel);
-=======
           [this, &playbackRenderer] { // &jobsFinished, totalJobs
               // Individual job code for each iteration
               playbackRenderer->executeProcess(mModel);
               // DBG("Processing region: " << playbackRenderer->getRegionName());
->>>>>>> cc43d1c0
               // Increment the counter when the job finishes
               jobsFinished++;
           }
       );
-<<<<<<< HEAD
-
-      customJobs.push_back(customJob);
-  }
-
-  // Add a thread to process the jobs and wait for them
-  // JobProcessorThread jobProcessorThread(customJobs, jobsFinished, totalJobs, processBroadcaster);
-  jobProcessorThread.signalTask();
-  // jobProcessorThread.waitForThreadToExit(-1);
-  DBG("Didn't wait");
-
-=======
       // customJobs.push_back(customJob);
       customJobs.push_back(customJob);
   }
@@ -166,7 +126,6 @@
 }
 bool HARPDocumentControllerSpecialisation::isProcessBroadcaster(ChangeBroadcaster* broadcaster) {
   return broadcaster == &processBroadcaster;
->>>>>>> cc43d1c0
 }
 
 void HARPDocumentControllerSpecialisation::willBeginEditing(
@@ -180,24 +139,14 @@
 
 ARAAudioModification *
 HARPDocumentControllerSpecialisation::doCreateAudioModification(
-<<<<<<< HEAD
-    ARAAudioSource *audioSource, ARA::ARAAudioModificationHostRef hostRef,
-    const ARAAudioModification *optionalModificationToClone) noexcept {
-
-
-  return new AudioModification(
-    audioSource, hostRef,
-    static_cast<const AudioModification *>(optionalModificationToClone)
-  );
-=======
   ARAAudioSource *audioSource, ARA::ARAAudioModificationHostRef hostRef,
   const ARAAudioModification *optionalModificationToClone) noexcept {
 
 
-return new AudioModification(
-    audioSource, hostRef,
-    static_cast<const AudioModification *>(optionalModificationToClone)
-  );
+  return new AudioModification(
+      audioSource, hostRef,
+      static_cast<const AudioModification *>(optionalModificationToClone)
+    );
 }
 
 ARAPlaybackRegion*
@@ -207,28 +156,7 @@
   PlaybackRegion* newPlaybackRegion = new PlaybackRegion(modification, hostRef);
   ARAPlaybackRegion* newARAPlaybackRegion = static_cast<ARAPlaybackRegion*>(newPlaybackRegion);
   return newARAPlaybackRegion;
->>>>>>> cc43d1c0
-}
-
-ARAPlaybackRegion*
-HARPDocumentControllerSpecialisation::doCreatePlaybackRegion (
-    ARAAudioModification* modification,
-    ARA::ARAPlaybackRegionHostRef hostRef) noexcept {
-    PlaybackRegion* newPlaybackRegion = new PlaybackRegion(modification, hostRef);
-    ARAPlaybackRegion* newARAPlaybackRegion = static_cast<ARAPlaybackRegion*>(newPlaybackRegion);
-  return newARAPlaybackRegion;
-}
-
-// ARAPlaybackRegion*
-// HARPDocumentControllerSpecialisation::doCreatePlaybackRegion (
-//     ARAAudioModification* modification,
-//     ARA::ARAPlaybackRegionHostRef hostRef) noexcept {
-//   PlaybackRegion* newPlaybackRegion = new PlaybackRegion(modification, hostRef);
-//   // dynamic cast PlaybackRegion to ARAPlaybackRegion
-//     ARAPlaybackRegion* newARAPlaybackRegion = static_cast<ARAPlaybackRegion*>(newPlaybackRegion);
-//     // ARAPlaybackRegion* newARAPlaybackRegion = new ARAPlaybackRegion(modification, hostRef);
-//   return newARAPlaybackRegion;
-// }
+}
 
 ARAPlaybackRenderer *HARPDocumentControllerSpecialisation::
     doCreatePlaybackRenderer() noexcept {
