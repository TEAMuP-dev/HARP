/**
 * @file
 * @brief This file is part of the JUCE examples.
 *
 * Copyright (c) 2022 - Raw Material Software Limited
 * The code included in this file is provided under the terms of the ISC license
 * http://www.isc.org/downloads/software-support-policy/isc-license. Permission
 * To use, copy, modify, and/or distribute this software for any purpose with or
 * without fee is hereby granted provided that the above copyright notice and
 * this permission notice appear in all copies.
 *
 * THE SOFTWARE IS PROVIDED "AS IS" WITHOUT ANY WARRANTY, AND ALL WARRANTIES,
 * WHETHER EXPRESSED OR IMPLIED, INCLUDING MERCHANTABILITY AND FITNESS FOR
 * PURPOSE, ARE DISCLAIMED.
 *
 * @brief Implementation of the ARA document controller.
 * This controller is needed for any ARA plugin and handles functions for
 * editing and playback of audio, analysis of content from the host, and it
 * maintains the ARA model graph. More information can be found on the offical
 * JUCE documentation:
 * https://docs.juce.com/master/classARADocumentControllerSpecialisation.html#details
 * @author JUCE, aldo aguilar, hugo flores garcia, xribene
 */

#pragma once

#include "EditorRenderer.h"
// #include "PlaybackRenderer.h"
#include "PlaybackRegion.h"
#include "EditorView.h"
#include "../DeepLearning/WebModel.h"
#include "juce_core/juce_core.h"


#include "../Util/PreviewState.h"

// Forward declaration of the child class
class PlaybackRenderer;

<<<<<<< HEAD

class CustomThreadPoolJob : public ThreadPoolJob {
public:
  CustomThreadPoolJob(std::function<void()> jobFunction)
      : ThreadPoolJob("CustomThreadPoolJob"), jobFunction(jobFunction)
  {}
  JobStatus runJob() override
  {
      if (jobFunction)
      {
          jobFunction();
          return jobHasFinished;
      }
      else
      {
          return jobHasFinished; // or some other appropriate status
      }
  }
  // private:
  std::function<void()> jobFunction;
=======
class CustomThreadPoolJob : public ThreadPoolJob {
  public:
    CustomThreadPoolJob(std::function<void()> jobFunction)
        : ThreadPoolJob("CustomThreadPoolJob"), jobFunction(jobFunction)
    {}

    JobStatus runJob() override {
      if (jobFunction) {
          jobFunction();
          return jobHasFinished;
      }
      else {
          return jobHasFinished;
      }
    }

  private:
    std::function<void()> jobFunction;
>>>>>>> cc43d1c0
};

class JobProcessorThread : public Thread {
  public:
    JobProcessorThread(const std::vector<CustomThreadPoolJob*>& jobs,
                        int& jobsFinished,
                        int& totalJobs,
                        juce::ChangeBroadcaster& broadcaster
                    )
        : Thread("JobProcessorThread"),
        customJobs(jobs),
        jobsFinished(jobsFinished),
        totalJobs(totalJobs),
        processBroadcaster(broadcaster)
    {}

    ~JobProcessorThread() override {
      // threadPool.removeAllJobs(true, 1000);
    }

    // void initiateJobs() {}
    void run() override {
      while (!threadShouldExit()) {
        // Wait for a signal to execute a task
        signalEvent.wait(-1);

        // Check if the thread should exit before executing the task
        if (threadShouldExit()){
          DBG("Thread should exit");
          break;
        }
        // Execute your task here
        executeTask();
      }
    }

    void signalTask() {
      // Send a signal to wake up the thread and execute a task
      signalEvent.signal();
    }

  private:

    void executeTask() {
      for (auto& customJob : customJobs) {
            threadPool.addJob(customJob, true); // The pool will take ownership and delete the job when finished
            // customJob->runJob();
        }

        // Wait for all jobs to finish
        for (auto& customJob : customJobs) {
            threadPool.waitForJobToFinish(customJob, -1); // -1 for no timeout
        }

        // This will run after all jobs are done
        // if (jobsFinished == totalJobs) {
        processBroadcaster.sendChangeMessage();
        // }
    }

    const std::vector<CustomThreadPoolJob*>& customJobs;
    int& jobsFinished;
    int& totalJobs;
    // ThreadPool for processing jobs (not loading)
    juce::ThreadPool threadPool {10};
    ChangeBroadcaster& processBroadcaster;
    juce::WaitableEvent signalEvent;
};

/**
 * @class HARPDocumentControllerSpecialisation
 * @brief Specialises ARA's document controller, with added functionality for
 * audio modifications, playback rendering, and editor rendering.
 */
class HARPDocumentControllerSpecialisation
    : public ARADocumentControllerSpecialisation,
      private ProcessingLockInterface {
<<<<<<< HEAD
  public:
    /**
     * @brief Constructor.
     * Uses ARA's document controller specialisation's constructor.
     */
    HARPDocumentControllerSpecialisation(const ARA::PlugIn::PlugInEntry* entry,
                                            const ARA::ARADocumentControllerHostInstance* instance) ;

    /**
     * @brief Destructor.
     * Uses ARA's document controller specialisation's destructor.
     */
    ~HARPDocumentControllerSpecialisation() override;

    PreviewState previewState; ///< Preview state.

    std::shared_ptr<WebWave2Wave> getModel() { return mModel; }
    void executeLoad(const map<string, any> &params);
    void executeProcess(std::shared_ptr<WebWave2Wave> model);
    void cleanDeletedPlaybackRenderers(PlaybackRenderer* playbackRendererToDelete);

    void addLoadingListener(ChangeListener* listener) { loadBroadcaster.addChangeListener(listener); }
    void removeLoadingListener(ChangeListener* listener) { loadBroadcaster.removeChangeListener(listener); }
    void addProcessingListener(ChangeListener* listener) { processBroadcaster.addChangeListener(listener); }
    void removeProcessingListener(ChangeListener* listener) { processBroadcaster.removeChangeListener(listener); }

    bool isLoadBroadcaster(ChangeBroadcaster* broadcaster) {
      return broadcaster == &loadBroadcaster;
    }
    bool isProcessBroadcaster(ChangeBroadcaster* broadcaster) {
      return broadcaster == &processBroadcaster;
    }

  protected:
    void willBeginEditing(
        ARADocument *) override; ///< Called when beginning to edit a document.
    void didEndEditing(
        ARADocument *) override; ///< Called when editing a document ends.

    /**
     * @brief Creates an audio modification.
     * @return A new AudioModification instance.
     */
    ARAAudioModification *doCreateAudioModification(
        ARAAudioSource *audioSource, ARA::ARAAudioModificationHostRef hostRef,
        const ARAAudioModification *optionalModificationToClone) noexcept
        override;

    /**
     * @brief Creates a playback region.
     * @return A new PlaybackRegion instance.
     */
    ARAPlaybackRegion* doCreatePlaybackRegion (
        ARAAudioModification* modification,
        ARA::ARAPlaybackRegionHostRef hostRef) noexcept override;

    /**
     * @brief Creates a playback renderer.
     * @return A new PlaybackRenderer instance.
     */
    ARAPlaybackRenderer *doCreatePlaybackRenderer() noexcept override;

    // /**
    //  * @brief Creates an editor renderer.
    //  * @return A new EditorRenderer instance.
    //  */
    // EditorRenderer *doCreateEditorRenderer() noexcept override;

    /**
     * @brief Creates an editor view.
     * @return A new EditorView instance.
     */
    EditorView *doCreateEditorView() noexcept override;

    bool
    doRestoreObjectsFromStream(ARAInputStream &input,
                                const ARARestoreObjectsFilter *filter) noexcept
        override; ///< Restores objects from a stream.
    bool doStoreObjectsToStream(ARAOutputStream &output,
                                const ARAStoreObjectsFilter *filter) noexcept
        override; ///< Stores objects to a stream.

  private:

    ScopedTryReadLock getProcessingLock() override; ///< Gets the processing lock.
    ReadWriteLock processBlockLock; ///< Lock for processing blocks.

    // We need the DocController to have access to the EditorView
    // so that we can update the view when the model is loaded
    // (another option is to use a listener pattern)
    EditorView *editorView {nullptr}; ///< Editor view.
    // PlaybackRenderer *playbackRenderer {nullptr}; ///< Playback renderer.
    EditorRenderer *editorRenderer {nullptr}; ///< Editor renderer.

    // store a copy of the model
    std::shared_ptr<WebWave2Wave> mModel {new WebWave2Wave()}; ///< Model for audio processing.

    // In contrast to EditorView and EditorRenderer which are unique for the plugin
    // there are multiple playbackRenderers (one for each playbackRegion)
    std::vector<PlaybackRenderer*> playbackRenderers;
    std::unique_ptr<juce::AlertWindow> processingWindow;

    juce::ThreadPool threadPool {1};
    JobProcessorThread jobProcessorThread;

    std::vector<CustomThreadPoolJob*> customJobs;
    juce::ChangeBroadcaster processBroadcaster;
    juce::ChangeBroadcaster loadBroadcaster;

    int jobsFinished = 0;
    int totalJobs = 0;
};
=======
public:
  /**
   * @brief Constructor.
   * Uses ARA's document controller specialisation's constructor.
   */
  HARPDocumentControllerSpecialisation(const ARA::PlugIn::PlugInEntry* entry,
                                         const ARA::ARADocumentControllerHostInstance* instance) ;

  /**
   * @brief Destructor.
   * Uses ARA's document controller specialisation's destructor.
   */
  ~HARPDocumentControllerSpecialisation() override;

  PreviewState previewState; ///< Preview state.

  std::shared_ptr<WebWave2Wave> getModel() { return mModel; }
  void executeLoad(const map<string, any> &params);
  void executeProcess(std::shared_ptr<WebWave2Wave> model);

  void cleanDeletedPlaybackRenderers(PlaybackRenderer* playbackRendererToDelete);

  void addLoadListener(ChangeListener* listener);
  void removeLoadListener(ChangeListener* listener);
  void addProcessListener(ChangeListener* listener);
  void removeProcessListener(ChangeListener* listener);
  bool isLoadBroadcaster(ChangeBroadcaster* broadcaster);
  bool isProcessBroadcaster(ChangeBroadcaster* broadcaster);

protected:
  void willBeginEditing(
      ARADocument *) override; ///< Called when beginning to edit a document.
  void didEndEditing(
      ARADocument *) override; ///< Called when editing a document ends.

  /**
   * @brief Creates an audio modification.
   * @return A new AudioModification instance.
   */
  ARAAudioModification *doCreateAudioModification(
      ARAAudioSource *audioSource, ARA::ARAAudioModificationHostRef hostRef,
      const ARAAudioModification *optionalModificationToClone) noexcept
      override;

  /**
   * @brief Creates a playback region.
   * @return A new PlaybackRegion instance.
   */
  ARAPlaybackRegion* doCreatePlaybackRegion (
      ARAAudioModification* modification,
      ARA::ARAPlaybackRegionHostRef hostRef) noexcept override;

  /**
   * @brief Creates a playback renderer.
   * @return A new PlaybackRenderer instance.
   */
  ARAPlaybackRenderer *doCreatePlaybackRenderer() noexcept override;

  // /**
  //  * @brief Creates an editor renderer.
  //  * @return A new EditorRenderer instance.
  //  */
  // EditorRenderer *doCreateEditorRenderer() noexcept override;

  /**
   * @brief Creates an editor view.
   * @return A new EditorView instance.
   */
  EditorView *doCreateEditorView() noexcept override;

  bool
  doRestoreObjectsFromStream(ARAInputStream &input,
                             const ARARestoreObjectsFilter *filter) noexcept
      override; ///< Restores objects from a stream.
  bool doStoreObjectsToStream(ARAOutputStream &output,
                              const ARAStoreObjectsFilter *filter) noexcept
      override; ///< Stores objects to a stream.

private:


  ScopedTryReadLock getProcessingLock() override; ///< Gets the processing lock.

  ReadWriteLock processBlockLock; ///< Lock for processing blocks.

  // We need the DocController to have access to the EditorView
  // so that we can update the view when the model is loaded
  // (another option is to use a listener pattern)
  EditorView *editorView {nullptr}; ///< Editor view.
  // PlaybackRenderer *playbackRenderer {nullptr}; ///< Playback renderer.
  EditorRenderer *editorRenderer {nullptr}; ///< Editor renderer.

  // store a copy of the model
  std::shared_ptr<WebWave2Wave> mModel {new WebWave2Wave()}; ///< Model for audio processing.

  // In contrast to EditorView and EditorRenderer which are unique for the plugin
  // there are multiple playbackRenderers (one for each playbackRegion)
  std::vector<PlaybackRenderer*> playbackRenderers;
  std::unique_ptr<juce::AlertWindow> processingWindow;

  // This one is used for Loading the models
  // The thread pull for Processing lives inside the JobProcessorThread
  juce::ThreadPool threadPool {1};

  std::vector<CustomThreadPoolJob*> customJobs;
  // ChangeBroadcaster processBroadcaster;
  int jobsFinished = 0;
  int totalJobs = 0;
  juce::ChangeBroadcaster loadBroadcaster;
  juce::ChangeBroadcaster processBroadcaster;
  JobProcessorThread jobProcessorThread;

};
>>>>>>> cc43d1c0
<|MERGE_RESOLUTION|>--- conflicted
+++ resolved
@@ -37,28 +37,6 @@
 // Forward declaration of the child class
 class PlaybackRenderer;
 
-<<<<<<< HEAD
-
-class CustomThreadPoolJob : public ThreadPoolJob {
-public:
-  CustomThreadPoolJob(std::function<void()> jobFunction)
-      : ThreadPoolJob("CustomThreadPoolJob"), jobFunction(jobFunction)
-  {}
-  JobStatus runJob() override
-  {
-      if (jobFunction)
-      {
-          jobFunction();
-          return jobHasFinished;
-      }
-      else
-      {
-          return jobHasFinished; // or some other appropriate status
-      }
-  }
-  // private:
-  std::function<void()> jobFunction;
-=======
 class CustomThreadPoolJob : public ThreadPoolJob {
   public:
     CustomThreadPoolJob(std::function<void()> jobFunction)
@@ -77,7 +55,6 @@
 
   private:
     std::function<void()> jobFunction;
->>>>>>> cc43d1c0
 };
 
 class JobProcessorThread : public Thread {
@@ -155,120 +132,6 @@
 class HARPDocumentControllerSpecialisation
     : public ARADocumentControllerSpecialisation,
       private ProcessingLockInterface {
-<<<<<<< HEAD
-  public:
-    /**
-     * @brief Constructor.
-     * Uses ARA's document controller specialisation's constructor.
-     */
-    HARPDocumentControllerSpecialisation(const ARA::PlugIn::PlugInEntry* entry,
-                                            const ARA::ARADocumentControllerHostInstance* instance) ;
-
-    /**
-     * @brief Destructor.
-     * Uses ARA's document controller specialisation's destructor.
-     */
-    ~HARPDocumentControllerSpecialisation() override;
-
-    PreviewState previewState; ///< Preview state.
-
-    std::shared_ptr<WebWave2Wave> getModel() { return mModel; }
-    void executeLoad(const map<string, any> &params);
-    void executeProcess(std::shared_ptr<WebWave2Wave> model);
-    void cleanDeletedPlaybackRenderers(PlaybackRenderer* playbackRendererToDelete);
-
-    void addLoadingListener(ChangeListener* listener) { loadBroadcaster.addChangeListener(listener); }
-    void removeLoadingListener(ChangeListener* listener) { loadBroadcaster.removeChangeListener(listener); }
-    void addProcessingListener(ChangeListener* listener) { processBroadcaster.addChangeListener(listener); }
-    void removeProcessingListener(ChangeListener* listener) { processBroadcaster.removeChangeListener(listener); }
-
-    bool isLoadBroadcaster(ChangeBroadcaster* broadcaster) {
-      return broadcaster == &loadBroadcaster;
-    }
-    bool isProcessBroadcaster(ChangeBroadcaster* broadcaster) {
-      return broadcaster == &processBroadcaster;
-    }
-
-  protected:
-    void willBeginEditing(
-        ARADocument *) override; ///< Called when beginning to edit a document.
-    void didEndEditing(
-        ARADocument *) override; ///< Called when editing a document ends.
-
-    /**
-     * @brief Creates an audio modification.
-     * @return A new AudioModification instance.
-     */
-    ARAAudioModification *doCreateAudioModification(
-        ARAAudioSource *audioSource, ARA::ARAAudioModificationHostRef hostRef,
-        const ARAAudioModification *optionalModificationToClone) noexcept
-        override;
-
-    /**
-     * @brief Creates a playback region.
-     * @return A new PlaybackRegion instance.
-     */
-    ARAPlaybackRegion* doCreatePlaybackRegion (
-        ARAAudioModification* modification,
-        ARA::ARAPlaybackRegionHostRef hostRef) noexcept override;
-
-    /**
-     * @brief Creates a playback renderer.
-     * @return A new PlaybackRenderer instance.
-     */
-    ARAPlaybackRenderer *doCreatePlaybackRenderer() noexcept override;
-
-    // /**
-    //  * @brief Creates an editor renderer.
-    //  * @return A new EditorRenderer instance.
-    //  */
-    // EditorRenderer *doCreateEditorRenderer() noexcept override;
-
-    /**
-     * @brief Creates an editor view.
-     * @return A new EditorView instance.
-     */
-    EditorView *doCreateEditorView() noexcept override;
-
-    bool
-    doRestoreObjectsFromStream(ARAInputStream &input,
-                                const ARARestoreObjectsFilter *filter) noexcept
-        override; ///< Restores objects from a stream.
-    bool doStoreObjectsToStream(ARAOutputStream &output,
-                                const ARAStoreObjectsFilter *filter) noexcept
-        override; ///< Stores objects to a stream.
-
-  private:
-
-    ScopedTryReadLock getProcessingLock() override; ///< Gets the processing lock.
-    ReadWriteLock processBlockLock; ///< Lock for processing blocks.
-
-    // We need the DocController to have access to the EditorView
-    // so that we can update the view when the model is loaded
-    // (another option is to use a listener pattern)
-    EditorView *editorView {nullptr}; ///< Editor view.
-    // PlaybackRenderer *playbackRenderer {nullptr}; ///< Playback renderer.
-    EditorRenderer *editorRenderer {nullptr}; ///< Editor renderer.
-
-    // store a copy of the model
-    std::shared_ptr<WebWave2Wave> mModel {new WebWave2Wave()}; ///< Model for audio processing.
-
-    // In contrast to EditorView and EditorRenderer which are unique for the plugin
-    // there are multiple playbackRenderers (one for each playbackRegion)
-    std::vector<PlaybackRenderer*> playbackRenderers;
-    std::unique_ptr<juce::AlertWindow> processingWindow;
-
-    juce::ThreadPool threadPool {1};
-    JobProcessorThread jobProcessorThread;
-
-    std::vector<CustomThreadPoolJob*> customJobs;
-    juce::ChangeBroadcaster processBroadcaster;
-    juce::ChangeBroadcaster loadBroadcaster;
-
-    int jobsFinished = 0;
-    int totalJobs = 0;
-};
-=======
 public:
   /**
    * @brief Constructor.
@@ -382,4 +245,3 @@
   JobProcessorThread jobProcessorThread;
 
 };
->>>>>>> cc43d1c0
