--- conflicted
+++ resolved
@@ -26,6 +26,7 @@
 
 #include "EditorRenderer.h"
 // #include "PlaybackRenderer.h"
+#include "PlaybackRegion.h"
 #include "EditorView.h"
 #include "../DeepLearning/WebModel.h"
 #include "juce_core/juce_core.h" 
@@ -57,10 +58,6 @@
   std::shared_ptr<WebWave2Wave> getModel() { return mModel; }
   void executeLoad(const map<string, any> &params);
   void executeProcess(std::shared_ptr<WebWave2Wave> model);
-<<<<<<< HEAD
-  void run() override;
-  void threadComplete (bool userPressedCancel) override;
-=======
 
 public:
   // TODO: these should probably be private, and we should have wrappers
@@ -68,7 +65,6 @@
   juce::ChangeBroadcaster loadBroadcaster;
   juce::ChangeBroadcaster processBroadcaster;
   
->>>>>>> 8a21ed32
   void cleanDeletedPlaybackRenderers(PlaybackRenderer* playbackRendererToDelete);
   
   
@@ -86,6 +82,14 @@
       ARAAudioSource *audioSource, ARA::ARAAudioModificationHostRef hostRef,
       const ARAAudioModification *optionalModificationToClone) noexcept
       override;
+
+  /**
+   * @brief Creates a playback region.
+   * @return A new PlaybackRegion instance.
+   */
+  ARAPlaybackRegion* doCreatePlaybackRegion (
+      ARAAudioModification* modification,
+      ARA::ARAPlaybackRegionHostRef hostRef) noexcept override;
 
   /**
    * @brief Creates a playback renderer.
