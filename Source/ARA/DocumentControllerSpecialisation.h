--- conflicted
+++ resolved
@@ -33,11 +33,8 @@
 
 #include "../Util/PreviewState.h"
 
-<<<<<<< HEAD
-=======
 // Forward declaration of the child class
 class PlaybackRenderer;
->>>>>>> 562e0525
 
 /**
  * @class HARPDocumentControllerSpecialisation
@@ -60,21 +57,16 @@
   std::shared_ptr<WebWave2Wave> getModel() { return mModel; }
   void executeLoad(const map<string, any> &params);
   void executeProcess(std::shared_ptr<WebWave2Wave> model);
-<<<<<<< HEAD
 
 public:
   // TODO: these should probably be private, and we should have wrappers
   // around add/remove Listener, and a way to check which changebroadcaster is being used in a callback
   juce::ChangeBroadcaster loadBroadcaster;
   juce::ChangeBroadcaster processBroadcaster;
-
-=======
-  void run() override;
-  void threadComplete (bool userPressedCancel) override;
+  
   void cleanDeletedPlaybackRenderers(PlaybackRenderer* playbackRendererToDelete);
   
   
->>>>>>> 562e0525
 protected:
   void willBeginEditing(
       ARADocument *) override; ///< Called when beginning to edit a document.
