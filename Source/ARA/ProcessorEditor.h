/**
 * @file
 * @brief This file is part of the JUCE examples.
 *
 * Copyright (c) 2022 - Raw Material Software Limited
 * The code included in this file is provided under the terms of the ISC license
 * http://www.isc.org/downloads/software-support-policy/isc-license. Permission
 * To use, copy, modify, and/or distribute this software for any purpose with or
 * without fee is hereby granted provided that the above copyright notice and
 * this permission notice appear in all copies.
 *
 * THE SOFTWARE IS PROVIDED "AS IS" WITHOUT ANY WARRANTY, AND ALL WARRANTIES,
 * WHETHER EXPRESSED OR IMPLIED, INCLUDING MERCHANTABILITY AND FITNESS FOR
 * PURPOSE, ARE DISCLAIMED.
 *
 * @brief The Processor Editor is the main interaction from users into the
 * plugin. We utilize the Processor Editor to manage the UI of the plugin and
 * control all user input. The Processor Editor manages the UI components for
 * user input, and manages a callback to send UI information to the deeplearning
 * model.
 * @author JUCE, aldo aguilar, hugo flores garcia, xribene
 */

#pragma once

#include "juce_gui_basics/juce_gui_basics.h"
#include "../UI/DocumentView.h"

// #include "../UI/ModelCard.h"
#include "AudioProcessorImpl.h"
#include "EditorRenderer.h"
#include "PlaybackRenderer.h"
#include "EditorView.h"
#include "AudioModification.h"
#include "../UI/LookAndFeel.h"

#include "DocumentControllerSpecialisation.h"

#include "CtrlComponent.h"
// #include "ModelCardComponent.h"

/**
 * @class HARPProcessorEditor
 * @brief Class responsible for managing the plugin's graphical interface.
 *
 * This class extends the base class AudioProcessorEditor and its ARA extension,
 * and implements Button::Listener, Slider::Listener, and ComboBox::Listener
 * interfaces.
 */
class HARPProcessorEditor : public AudioProcessorEditor,
                                  public AudioProcessorEditorARAExtension,
                                  public Button::Listener,
                                  public ChangeListener
                                  {
public:
  /**
   * @brief Constructor for HARPProcessorEditor.
   *
   * @param p Reference to HARPAudioProcessorImpl object.
   * @param er Pointer to EditorRenderer object.
   */
  explicit HARPProcessorEditor(HARPAudioProcessorImpl &p,
                                     EditorRenderer *er,
                                     PlaybackRenderer *pr,
                                     EditorView *ev);


  // destructor
  ~HARPProcessorEditor() override {
    DBG("HARPProcessorEditor destructor called");
    if (mEditorView != nullptr) {
      DBG("cancelling processing job.");
      mEditorView->getModel()->cancel();
    }

    processButton.removeListener(this);
    cancelButton.removeListener(this);
    loadModelButton.removeListener(this);
<<<<<<< HEAD
    mDocumentController->removeLoadingListener(this);
    mDocumentController->removeProcessingListener(this);
=======
    mDocumentController->removeLoadListener(this);
    mDocumentController->removeProcessListener(this);
>>>>>>> cc43d1c0

    mModelStatusTimer.reset(nullptr);
  }
  // Button listener method
  void buttonClicked(Button *button) override;

  // Paint method
  void paint(Graphics &g) override;

  // Resize method
  void resized() override;

  // Change listener method
  void changeListenerCallback(ChangeBroadcaster *source) override;

private:
  void resetUI(){
    ctrlComponent.resetUI();
    // Also clear the model card components
    ModelCard empty;
    setModelCard(empty);

  }

  void setModelCard(const ModelCard& card);

private:
  HARPLookAndFeel mHARPLookAndFeel;

  std::unique_ptr<ModelStatusTimer> mModelStatusTimer {nullptr};

  unique_ptr<Component> documentView;
  juce::TextEditor modelPathTextBox;
  juce::TextButton loadModelButton;
  juce::Label glossaryLabel;
  juce::HyperlinkButton glossaryButton;
  juce::TextButton processButton;
  juce::TextButton cancelButton;
  juce::Label statusLabel;

  CtrlComponent ctrlComponent;
  // model card
  juce::Label nameLabel, authorLabel, descriptionLabel, tagsLabel;

  EditorRenderer *mEditorRenderer;
  PlaybackRenderer *mPlaybackRenderer;
  EditorView *mEditorView;
  HARPDocumentControllerSpecialisation *mDocumentController;

  JUCE_DECLARE_NON_COPYABLE_WITH_LEAK_DETECTOR(HARPProcessorEditor)
};<|MERGE_RESOLUTION|>--- conflicted
+++ resolved
@@ -76,13 +76,8 @@
     processButton.removeListener(this);
     cancelButton.removeListener(this);
     loadModelButton.removeListener(this);
-<<<<<<< HEAD
-    mDocumentController->removeLoadingListener(this);
-    mDocumentController->removeProcessingListener(this);
-=======
     mDocumentController->removeLoadListener(this);
     mDocumentController->removeProcessListener(this);
->>>>>>> cc43d1c0
 
     mModelStatusTimer.reset(nullptr);
   }
