/**
 * @file
 * @brief This file is part of the JUCE examples.
 *
 * Copyright (c) 2022 - Raw Material Software Limited
 * The code included in this file is provided under the terms of the ISC license
 * http://www.isc.org/downloads/software-support-policy/isc-license. Permission
 * To use, copy, modify, and/or distribute this software for any purpose with or
 * without fee is hereby granted provided that the above copyright notice and
 * this permission notice appear in all copies.
 *
 * THE SOFTWARE IS PROVIDED "AS IS" WITHOUT ANY WARRANTY, AND ALL WARRANTIES,
 * WHETHER EXPRESSED OR IMPLIED, INCLUDING MERCHANTABILITY AND FITNESS FOR
 * PURPOSE, ARE DISCLAIMED.
 *
 * @brief Implementation of the ARA Playback Renderer.
 * This class serves samples back to the DAW for playback, and handles mixing
 * across tracks. We use this class to serve samples that have been processed
 * from a deeplearning model. When the host requests samples, we view which
 * playback region the playhead is located on, retrive the audio modification
 * for that playback region, and read the samples from the audio modifications
 * modified/processed audio buffered.
 * @author JUCE, aldo aguilar, hugo flores garcia
 */

/**
 * @file EditorRenderer.cpp
 * @brief Implements the EditorRenderer class.
 */

#include "PlaybackRenderer.h"

PlaybackRenderer::PlaybackRenderer(ARA::PlugIn::DocumentController *dc,
                                   ProcessingLockInterface &lockInterfaceIn,
                                   HARPDocumentControllerSpecialisation& harpDCS)
    : ARAPlaybackRenderer(dc), lockInterface(lockInterfaceIn), harpDCS(harpDCS) {
    }

// destructor
PlaybackRenderer::~PlaybackRenderer() {
  harpDCS.cleanDeletedPlaybackRenderers(this);
}

void PlaybackRenderer::prepareToPlay(double sampleRateIn,
                                     int maximumSamplesPerBlockIn,
                                     int numChannelsIn,
                                     AudioProcessor::ProcessingPrecision,
                                     AlwaysNonRealtime alwaysNonRealtime) {
  // DBG("PlaybackRenderer::prepareToPlay");
  numChannels = numChannelsIn;
  dawSampleRate = sampleRateIn;
  maximumSamplesPerBlock = maximumSamplesPerBlockIn;

  // DBG("PlaybackRenderer::prepareToPlay - numChannels: " << numChannels << ",
  // sampleRate: " << sampleRate << ", maximumSamplesPerBlock: " <<
  // maximumSamplesPerBlock);

  bool useBufferedAudioSourceReader =
      alwaysNonRealtime == AlwaysNonRealtime::no;

  // DBG("PlaybackRenderer::prepareToPlay using buffered audio source reader: "
  // << (int)useBufferedAudioSourceReader);

  for (const auto playbackRegion : getPlaybackRegions()) {
    auto audioSource = playbackRegion->getAudioModification()->getAudioSource();

    // DBG("PlaybackRenderer::prepareToPlay audio source is " <<
    // audioSource->getName());

    if (resamplingSources.find(audioSource) == resamplingSources.end()) {

      std::unique_ptr<juce::AudioFormatReaderSource> readerSource{nullptr};

      if (!useBufferedAudioSourceReader) {
        readerSource = std::make_unique<juce::AudioFormatReaderSource>(
            new ARAAudioSourceReader(audioSource), true);

      } else {
        const auto readAheadSize =
            jmax(4 * maximumSamplesPerBlock, roundToInt(2.0 * dawSampleRate));

        readerSource = std::make_unique<juce::AudioFormatReaderSource>(
            new BufferingAudioReader(new ARAAudioSourceReader(audioSource),
                                     *sharedTimesliceThread, readAheadSize),
            true);
      }

      auto resamplingSource = std::make_unique<ResamplingAudioSource>(
          readerSource.get(), false, numChannels);

      resamplingSource->setResamplingRatio(audioSource->getSampleRate() / dawSampleRate
                                           );

      readerSource->prepareToPlay(maximumSamplesPerBlock, dawSampleRate);
      resamplingSource->prepareToPlay(maximumSamplesPerBlock, dawSampleRate);

      positionableSources.emplace(audioSource, std::move(readerSource));
      resamplingSources.emplace(audioSource, std::move(resamplingSource));
    }
  }
}

void PlaybackRenderer::releaseResources() {
  // DBG("PlaybackRenderer::releaseResources releasing resources");
  resamplingSources.clear();
  positionableSources.clear();

  tempBuffer.reset();
}
// void PlaybackRenderer::didAddPlaybackRegion (PlaybackRegion* playbackRegion) {
//   DBG("PlaybackRenderer::didAddPlaybackRegion");
//   auto audioSource = playbackRegion->getAudioModification()->getAudioSource();

//   DBG("PlaybackRenderer::didAddPlaybackRegion audio source is " << audioSource->getName());
// }

bool PlaybackRenderer::processBlock(
    AudioBuffer<float> &buffer, AudioProcessor::Realtime realtime,
    const AudioPlayHead::PositionInfo &positionInfo) noexcept {
  const auto lock = lockInterface.getProcessingLock();
  ignoreUnused(realtime);
  if (!lock.isLocked()) {
    DBG("PlaybackRenderer::processBlock could not acquire processing lock");
    return true;
  }

  // all the sample-related variable names that end in assr are in the audio source sample rate
  // all other sample-related variables are in DAW time (dawSampleRate)
  const auto numSamples = buffer.getNumSamples();
  jassert(numSamples <= maximumSamplesPerBlock);
  jassert(numChannels == buffer.getNumChannels());
  // jassert (realtime == AudioProcessor::Realtime::no ||
  // useBufferedAudioSourceReader); TODO: bring me back?

  // time in samples based on the DAW's sample rate
  const auto timeInSamples = positionInfo.getTimeInSamples().orFallback(0);
  const auto isPlaying = positionInfo.getIsPlaying();
  // DBG numSamples and timeInSamples
  DBG("PlaybackRenderer::processBlock numSamples: " << numSamples
                                                    << ", timeInSamples: "
                                                    << timeInSamples);

  bool success = true;
  bool didRenderAnyRegion = false;

  if (isPlaying) {
    const auto blockRange =
        Range<int64>::withStartAndLength(timeInSamples, numSamples);
    // const auto blockRange =
    //     SampleRange::withStartAndLength(timeInSamples, numSamples);
    DBG("PlaybackRenderer::processBlock blockRange: " << blockRange.getStart()
                                                      << " "
                                                      << blockRange.getEnd());
    for (const auto &playbackRegion : getPlaybackRegions()) {
      auto sourceSampleRate = playbackRegion->getAudioModification()->getAudioSource()->getSampleRate();
      // DBG("PlaybackRenderer::processBlock evaluating playback region: "
      //     << playbackRegion->getRegionSequence()->getName() << " "
      //     << playbackRegion->getRegionSequence()->getDocument()->getName());
      // Evaluate region borders in song time, calculate sample range to render
      // in song time. Note that this example does not use head- or tailtime, so
      // the includeHeadAndTail parameter is set to false here - this might need
      // to be adjusted in actual plug-ins.

      // playbackRegion sample range in DAW time
      const auto playbackSampleRange = playbackRegion->getSampleRange(
          dawSampleRate, ARAPlaybackRegion::IncludeHeadAndTail::no);
      const auto playbackSampleRange_assr = playbackRegion->getSampleRange(
          sourceSampleRate, ARAPlaybackRegion::IncludeHeadAndTail::no);

      DBG("PlaybackRenderer::processBlock playbackSampleRange_assr: " << playbackSampleRange_assr.getStart() << " " << playbackSampleRange_assr.getEnd());
      DBG("PlaybackRenderer::processBlock playbackSampleRange: " <<
              playbackSampleRange.getStart() << " " << playbackSampleRange.getEnd());

      // blockRange may start before the playbackSampleRange, so we make sure
      // the renderRange starts at the same time as the playbackSampleRange
      auto renderRange = blockRange.getIntersectionWith(playbackSampleRange);
      DBG("PlaybackRenderer::processBlock renderRange: " <<
              renderRange.getStart() << " " << renderRange.getEnd());

      if (renderRange.isEmpty()) {
        DBG("PlaybackRenderer::processBlock render range is empty wrt to "
            "playback range");
        continue;
      }

      // find our resampled source
      const auto resamplingSourceIt = resamplingSources.find(
          playbackRegion->getAudioModification()->getAudioSource());
      auto &resamplingSource = resamplingSourceIt->second;

      const auto positionableSourceIt = positionableSources.find(
          playbackRegion->getAudioModification()->getAudioSource());
      auto &positionableSource = positionableSourceIt->second;

      // TODO: the buffering audio reader should have a time out. dont' think it
      // currently has one if we're in realtime mode, timeout should be 0. else,
      // can be 100 ms


      // Evaluate region borders in modification/source time and calculate
      // offset between song and source samples, then clip song samples
      // accordingly (if an actual plug-in supports time stretching, this must
      // be taken into account here).
      Range<int64> modificationSampleRange_assr{ // samples on source original sample rate (i.e 48k)
          playbackRegion->getStartInAudioModificationSamples(),
          playbackRegion->getEndInAudioModificationSamples()};
      Range<int64> modificationSampleRange{
          playbackRegion->getStartInPlaybackSamples(dawSampleRate),
          playbackRegion->getEndInPlaybackSamples(dawSampleRate)};

      const auto modificationSampleOffset_old =
          modificationSampleRange_assr.getStart() - roundToInt(playbackSampleRange.getStart() * resamplingSource->getResamplingRatio()); // playbackSampleRange is in DAW time
      const auto modificationSampleOffset_assr =
          modificationSampleRange_assr.getStart() - playbackSampleRange_assr.getStart();
      jassert(modificationSampleOffset_assr == modificationSampleOffset_old);
      DBG("PlaybackRenderer::processBlock modificationSampleRange_assr: " <<
              modificationSampleRange_assr.getStart() << " " << modificationSampleRange_assr.getEnd());
      DBG("PlaybackRenderer::processBlock modificationSampleRange: " <<
              modificationSampleRange.getStart() << " " << modificationSampleRange.getEnd());
      DBG("PlaybackRenderer::processBlock modificationSampleOffset_assr: " <<
              modificationSampleOffset_assr);

      renderRange = renderRange.getIntersectionWith( // renderRange.getStart() always same as playbackSampleRange.getStart() (unless the DAW doesn't work correctly (i.e. timeInSamples is larger than the playbackRegion's start time))
          modificationSampleRange.movedToStartAt( // so the only reason to do this intersection is to limit/cut the end of the renderRange based on the end of the modificationSampleRange_assr
              playbackSampleRange.getStart())); // TODO:  we should be using the sampleRateRation multiplier to get the modificationSampleRange_assr in DAW time
      DBG("PlaybackRenderer::processBlock renderRange after intersecting with mod: " <<
              renderRange.getStart() << " " << renderRange.getEnd());
      if (renderRange.isEmpty()) {
        DBG("PlaybackRenderer::processBlock render range is empty wrt to "
            "modification range");
        continue;
      }
      // !
      // -----------------------------------------------------------------------------------------



      // calculate buffer offsets

      // Calculate buffer offsets.
      const int numSamplesToRead = (int)renderRange.getLength();
      const int startInBuffer =
          (int)(renderRange.getStart() - blockRange.getStart());
      auto startInSource = roundToInt(renderRange.getStart() * resamplingSource->getResamplingRatio()) + modificationSampleOffset_assr;
      auto startInSourceDawTime = renderRange.getStart() + roundToInt(modificationSampleOffset_assr / resamplingSource->getResamplingRatio());
      DBG("PlaybackRenderer::processBlock numSamplesToRead in DAW time: " << numSamplesToRead);
      DBG("PlaybackRenderer::processBlock numSamplesToRead in source time: " << numSamplesToRead * resamplingSource->getResamplingRatio());
      DBG("PlaybackRenderer::processBlock startInSource: " << startInSource);
      DBG("PlaybackRenderer::processBlock startInBuffer: " << startInBuffer);


      // positionableSource->setNextReadPosition(roundToInt(startInSource * resamplingSource->getResamplingRatio()));
      // positionableSource->setNextReadPosition(roundToInt(startInSource + numSamplesToRead * resamplingSource->getResamplingRatio()));
      positionableSource->setNextReadPosition(startInSource );

      // DBG("PlaybackRenderer::processBlock setting next read position to " << roundToInt(startInSource * resamplingSource->getResamplingRatio()) );
      // DBG("PlaybackRenderer::processBlock setting next read position to " << roundToInt(startInSource + numSamplesToRead * resamplingSource->getResamplingRatio()) );
      DBG("PlaybackRenderer::processBlock setting next read position to " << startInSource);
      // Read samples:
      // first region can write directly into output, later regions need to use
      // local buffer.
      auto &readBuffer = (didRenderAnyRegion) ? *tempBuffer : buffer;

      // apply the modified buffer
      auto *modBuffer =
          playbackRegion->getAudioModification<AudioModification>()
              ->getModifiedAudioBuffer();
      if (modBuffer != nullptr &&
          playbackRegion->getAudioModification<AudioModification>()
              ->getIsModified()) {
        jassert(numSamplesToRead <= modBuffer->getNumSamples());
        // we could handle more cases with channel mismatches better
        if (modBuffer->getNumChannels() == numChannels) {
          for (int c = 0; c < numChannels; ++c)
            readBuffer.copyFrom(c, 0, *modBuffer, c,
                                static_cast<int>(startInSourceDawTime),
                                numSamplesToRead);
        }

        else if (modBuffer->getNumChannels() == 1) {
          for (int c = 0; c < numChannels; ++c)
            readBuffer.copyFrom(c, 0, *modBuffer, 0,
                                static_cast<int>(startInSourceDawTime),
                                numSamplesToRead);
        }

      } else { // buffer isn't ready, read from original audio source
        DBG("reading " << numSamplesToRead << " DAW time samples from " << roundToInt(startInSource * resamplingSource->getResamplingRatio())
                       << " into " << startInBuffer << " sample position in DAW buffer");
        resamplingSource->getNextAudioBlock(
            juce::AudioSourceChannelInfo(readBuffer));

        // resamplingSource->getNextAudioBlock(
        //     juce::AudioSourceChannelInfo(&readBuffer, startInBuffer, numSamplesToRead));

        //     if (! reader.get()->read (&readBuffer, startInBuffer,
        //     numSamplesToRead, startInSource, true, true))
        //     {
        //         DBG("reader failed to read");
        //         success = false;
        //         continue;
        //     }
      }

      // Mix output of all regions
      if (didRenderAnyRegion) {
        // Mix local buffer into the output buffer.
        for (int c = 0; c < numChannels; ++c)
          buffer.addFrom(c, startInBuffer, *tempBuffer, c, startInBuffer,
                         numSamplesToRead);
      } else {
        // Clear any excess at start or end of the region.
        if (startInBuffer != 0)
          buffer.clear(0, startInBuffer);

        const int endInBuffer = startInBuffer + numSamplesToRead;
        const int remainingSamples = numSamples - endInBuffer;

        if (remainingSamples != 0)
          buffer.clear(endInBuffer, remainingSamples);

        didRenderAnyRegion = true;
      }
    }
  }

  // If no playback or no region did intersect, clear buffer now.
  if (!didRenderAnyRegion) {
    DBG("no region did intersect or no playback");
    buffer.clear();
  }
  return success;
}

void PlaybackRenderer::executeProcess(std::shared_ptr<WebWave2Wave> model) {
  DBG("PlaybackRenderer::executeProcess executing process");

  auto callback = [this, model](juce::ARAPlaybackRegion *playbackRegion) -> bool {
      try {
          auto modification = playbackRegion->getAudioModification<AudioModification>();
          std::cout << "PlaybackRenderer::processing inTheCallback: "
                    << modification->getSourceName() << std::endl;
          modification->process(model, dawSampleRate);
      } catch (const std::runtime_error& e) {
          juce::AlertWindow::showMessageBoxAsync(
              juce::AlertWindow::WarningIcon,
              "Processing Error",
              juce::String("An error occurred while processing: ") + e.what()
          );
          return false;  // Return false to indicate a failure (if necessary)
      }
      return true;
  };

  forEachPlaybackRegion(callback);
}

template <typename Callback>
void PlaybackRenderer::forEachPlaybackRegion(Callback &&cb) {
  for (const auto &playbackRegion : getPlaybackRegions()) {
    PlaybackRegion& region = static_cast<PlaybackRegion&>(*playbackRegion);
    if (region.isSelected()){
        auto modification =
            playbackRegion->getAudioModification<AudioModification>();
        DBG("PlaybackRenderer::forEachPlaybackRegion processing playbackRegion "
<<<<<<< HEAD
            << modification->getSourceName()); 
        // float bufferRMS = modification->mAudioBuffer->getRMSLevel(0, 0, mAudioBuffer->getNumSamples());
        // DBG("buffer RMS in PlaybackRenderer.cpp 368: " + std::to_string(bufferRMS));
=======
            << modification->getSourceName());
>>>>>>> cc43d1c0
        if (!cb(playbackRegion))
        return;
    }
  }
  // NOTE : PlaybackRenderer doesn't get access to the regionSequences
  // for (const auto &regionSequence : getRegionSequences())
  //   for (const auto &playbackRegion : regionSequence->getPlaybackRegions())
  //     if (!cb(playbackRegion))
  //       return;
  // Question : does callback get called 2x for each region?
}<|MERGE_RESOLUTION|>--- conflicted
+++ resolved
@@ -363,13 +363,7 @@
         auto modification =
             playbackRegion->getAudioModification<AudioModification>();
         DBG("PlaybackRenderer::forEachPlaybackRegion processing playbackRegion "
-<<<<<<< HEAD
-            << modification->getSourceName()); 
-        // float bufferRMS = modification->mAudioBuffer->getRMSLevel(0, 0, mAudioBuffer->getNumSamples());
-        // DBG("buffer RMS in PlaybackRenderer.cpp 368: " + std::to_string(bufferRMS));
-=======
             << modification->getSourceName());
->>>>>>> cc43d1c0
         if (!cb(playbackRegion))
         return;
     }
