/**
 * @file
 * @brief This file is part of the JUCE examples.
 *
 * Copyright (c) 2022 - Raw Material Software Limited
 * The code included in this file is provided under the terms of the ISC license
 * http://www.isc.org/downloads/software-support-policy/isc-license. Permission
 * To use, copy, modify, and/or distribute this software for any purpose with or
 * without fee is hereby granted provided that the above copyright notice and
 * this permission notice appear in all copies.
 *
 * THE SOFTWARE IS PROVIDED "AS IS" WITHOUT ANY WARRANTY, AND ALL WARRANTIES,
 * WHETHER EXPRESSED OR IMPLIED, INCLUDING MERCHANTABILITY AND FITNESS FOR
 * PURPOSE, ARE DISCLAIMED.
 *
 * @brief The Processor Editor is the main interaction from users into the
 * plugin. We utilize the Processor Editor to manage the UI of the plugin and
 * control all user input. The Processor Editor manages the UI components for
 * user input, and manages a callback to send UI information to the deeplearning
 * model.
 * @author JUCE, aldo aguilar, hugo flores garcia, xribene
 */

#include "ProcessorEditor.h"
#include "../DeepLearning/WebModel.h"

HARPProcessorEditor::HARPProcessorEditor(
    HARPAudioProcessorImpl &ap, EditorRenderer *er, 
    PlaybackRenderer *pr, EditorView *ev)
    : AudioProcessorEditor(&ap), AudioProcessorEditorARAExtension(&ap) {
  
  mEditorRenderer = er;
  mPlaybackRenderer = pr;
  mEditorView = ev;
  if (mEditorView != nullptr) {
    mDocumentController = ARADocumentControllerSpecialisation::getSpecialisedDocumentController<
                                                    HARPDocumentControllerSpecialisation>(
                                                    mEditorView->getDocumentController());
    mDocumentController->loadBroadcaster.addChangeListener(this);
    mDocumentController->processBroadcaster.addChangeListener(this);
    documentView = std::make_unique<DocumentView>(*mEditorView, ap.playHeadState);
  }
  else {
    DBG("FATAL HARPProcessorEditor::HARPProcessorEditor: mEditorView is null");
    jassertfalse;
    return;
  }

  if (documentView != nullptr) {
    addAndMakeVisible(documentView.get());
  }
  juce::LookAndFeel::setDefaultLookAndFeel (&mHARPLookAndFeel);

  // TODO: what happens if the model is nullptr rn? 
  auto model = mEditorView->getModel();
  if (model == nullptr) {
    DBG("FATAL HARPProcessorEditor::HARPProcessorEditor: model is null");
    jassertfalse;
    return;
  }

  
  // initialize load and process buttons
  processButton.setButtonText("process");
  processButton.addListener(this);
  processButton.setEnabled(false);
  addAndMakeVisible(processButton);

  cancelButton.setButtonText("cancel");
  cancelButton.addListener(this);
  cancelButton.setEnabled(false);
  addAndMakeVisible(cancelButton);

  loadModelButton.setButtonText("load");
  loadModelButton.addListener(this);
  addAndMakeVisible(loadModelButton);

<<<<<<< HEAD
  std::string currentStatus = model->getStatus();
  if (currentStatus == "Status.LOADED" || currentStatus == "Status.FINISHED") {
    processButton.setEnabled(true);
    processButton.setButtonText("process");
  } else if (currentStatus == "Status.PROCESSING" || currentStatus == "Status.STARTING" || currentStatus == "Status.SENDING") {
    cancelButton.setEnabled(true);
    processButton.setButtonText("processing " + juce::String(model->card().name) + "...");
  }

  // status label
  statusLabel.setText(currentStatus, juce::dontSendNotification);
  addAndMakeVisible(statusLabel);
  // TODO: we need to have a way to update the status label with a timer thread 


  // add a status timer to update the status label periodically
  mModelStatusTimer = std::make_unique<ModelStatusTimer>(model);
  mModelStatusTimer->addChangeListener(this);
  mModelStatusTimer->startTimer(100);  // 100 ms interval


=======
  auto model = mEditorView->getModel();
  if (model == nullptr) {
    DBG("FATAL HARPProcessorEditor::HARPProcessorEditor: model is null");
    return;
  }

>>>>>>> 562e0525
  // model path textbox
  modelPathTextBox.setMultiLine(false);
  modelPathTextBox.setReturnKeyStartsNewLine(false);
  modelPathTextBox.setReadOnly(false);
  modelPathTextBox.setScrollbarsShown(false);
  modelPathTextBox.setCaretVisible(true);
  if (model->ready()) {
    modelPathTextBox.setText(model->space_url());  // Default text
  } else {
    modelPathTextBox.setText("path to a gradio endpoint");  // Default text
  }
  addAndMakeVisible(modelPathTextBox);

  // model controls
  ctrlComponent.setModel(mEditorView->getModel());
  addAndMakeVisible(ctrlComponent);
  ctrlComponent.populateGui();

  addAndMakeVisible(nameLabel);
  addAndMakeVisible(authorLabel);
  addAndMakeVisible(descriptionLabel);
  addAndMakeVisible(tagsLabel);

  // model card component
  // Get the modelCard from the EditorView
  auto &card = mEditorView->getModel()->card();
  setModelCard(card);

  // ARA requires that plugin editors are resizable to support tight integration
  // into the host UI
  setResizable(true, false);
  setSize(800, 500);
}

void HARPProcessorEditor::setModelCard(const ModelCard& card) {
  // Set the text for the labels
  nameLabel.setText(juce::String(card.name), juce::dontSendNotification);
  descriptionLabel.setText(juce::String(card.description), juce::dontSendNotification);
  // set the author label text to "by {author}" only if {author} isn't empty
  card.author.empty() ?
    authorLabel.setText("", juce::dontSendNotification) :
    authorLabel.setText("by " + juce::String(card.author), juce::dontSendNotification);
}

void HARPProcessorEditor::buttonClicked(Button *button) {
  if (button == &processButton) {
    DBG("HARPProcessorEditor::buttonClicked button listener activated");
    
    auto model = mEditorView->getModel();
    mDocumentController->executeProcess(model);
    // set the button text to "processing {model.card().name}"
    processButton.setButtonText("processing " + juce::String(model->card().name) + "...");
    processButton.setEnabled(false);

    // enable the cancel button
    cancelButton.setEnabled(true);
  }

  else if (button == &loadModelButton) {
    DBG("HARPProcessorEditor::buttonClicked load model button listener activated");

    // collect input parameters for the model.
    std::map<std::string, std::any> params = {
      {"url", modelPathTextBox.getText().toStdString()},
    };

    resetUI();
    // loading happens asynchronously. 
    // the document controller trigger a change listener callback, which will update the UI
    mDocumentController->executeLoad(params);

    // disable the load button until the model is loaded
    loadModelButton.setEnabled(false);
    loadModelButton.setButtonText("loading...");

    // disable the process button until the model is loaded
    processButton.setEnabled(false);
    
    // set the descriptionLabel to "loading {url}..."
    // TODO: we need to get rid of the params map, and just pass the url around instead
    // since it looks like we're sticking to webmodels. 
    juce::String url = juce::String(std::any_cast<std::string>(params.at("url")));
    descriptionLabel.setText("loading " + url + "...\n if this takes a while, check if the huggingface space is sleeping by visiting \n " + "huggingface.co/spaces/" + url + "\n Once the huggingface space is awake, try again." , juce::dontSendNotification);

    // TODO: here, we should also reset the highlighting of the playback regions to the default color
  }
  else if (button == &cancelButton) {
    DBG("HARPProcessorEditor::buttonClicked cancel button listener activated");
    mDocumentController->getModel()->cancel();
  }
  else {
    DBG("a button was pressed, but we didn't do anything. ");
  } 
}

void HARPProcessorEditor::changeListenerCallback(juce::ChangeBroadcaster *source) {

  if (source == &mDocumentController->loadBroadcaster) {
    // Model loading happens synchronously, so we can be sure that
    // the Editor View has the model card and UI attributes loaded
    DBG("Setting up model card, CtrlComponent, resizing.");
    setModelCard(mEditorView->getModel()->card());
    ctrlComponent.setModel(mEditorView->getModel());
    ctrlComponent.populateGui();
    resized();

    // now, we can enable the buttons
    processButton.setEnabled(true);
    loadModelButton.setEnabled(true);
    loadModelButton.setButtonText("load");
  }
  else if (source == &mDocumentController->processBroadcaster) {
    // now, we can enable the process button
    processButton.setButtonText("process");
    processButton.setEnabled(true);
    cancelButton.setEnabled(false);
  }
  else if (source == mModelStatusTimer.get()) {
    // update the status label
    DBG("HARPProcessorEditor::changeListenerCallback: updating status label");
    statusLabel.setText(mEditorView->getModel()->getStatus(), juce::dontSendNotification);
  }
  else {
    DBG("HARPProcessorEditor::changeListenerCallback: unhandled change broadcaster");
  }

}


void HARPProcessorEditor::paint(Graphics &g) {
  g.fillAll(getLookAndFeel().findColour(ResizableWindow::backgroundColourId));

  if (!isARAEditorView()) {
    g.setColour(Colours::white);
    g.setFont(15.0f);
    g.drawFittedText(
        "ARA host isn't detected. This plugin only supports ARA mode",
        getLocalBounds(), Justification::centred, 1);
  }
}


void HARPProcessorEditor::resized() {
    auto area = getLocalBounds();
    auto margin = 10;  // Adjusted margin value for top and bottom spacing

    auto docViewHeight = 100;  
    
    auto mainArea = area.removeFromTop(area.getHeight() - docViewHeight);
    auto documentViewArea = area;  // what remains is the 15% area for documentView

    // Row 1: Model Path TextBox and Load Model Button
    auto row1 = mainArea.removeFromTop(40);  // adjust height as needed
    modelPathTextBox.setBounds(row1.removeFromLeft(row1.getWidth() * 0.8f).reduced(margin));
    loadModelButton.setBounds(row1.reduced(margin));

    // Row 2: Name and Author Labels
    auto row2 = mainArea.removeFromTop(40);  // adjust height as needed
    nameLabel.setBounds(row2.removeFromLeft(row2.getWidth() / 2).reduced(margin));
    nameLabel.setFont(Font(20.0f, Font::bold));
    nameLabel.setColour(Label::textColourId, mHARPLookAndFeel.textHeaderColor);

    auto row25 = mainArea.removeFromTop(30);
    authorLabel.setBounds(row25.reduced(margin));
    authorLabel.setFont(Font(10.0f));


    // Row 3: Description Label
    auto row3 = mainArea.removeFromTop(80);  // adjust height as needed
    descriptionLabel.setBounds(row3.reduced(margin));

    // Row 5: Process Button (taken out in advance to preserve its height)
    auto row5Height = 25;  // adjust height as needed
    auto row5 = mainArea.removeFromBottom(row5Height);
    
    // Row 4: CtrlComponent (flexible height)
    auto row4 = mainArea;  // the remaining area is for row 4
    ctrlComponent.setBounds(row4.reduced(margin));

    // Assign bounds to processButton
    processButton.setBounds(row5.withSizeKeepingCentre(100, 20));  // centering the button in the row

    // place the cancel button to the right of the process button (justified right)
    cancelButton.setBounds(processButton.getBounds().translated(110, 0));

    // place the status label to the left of the process button (justified left)
    statusLabel.setBounds(processButton.getBounds().translated(-200, 0));

    // DocumentView layout
    if (documentView != nullptr) {
        documentView->setBounds(documentViewArea);  // This should set the bounds correctly
    }
}<|MERGE_RESOLUTION|>--- conflicted
+++ resolved
@@ -75,7 +75,12 @@
   loadModelButton.addListener(this);
   addAndMakeVisible(loadModelButton);
 
-<<<<<<< HEAD
+  auto model = mEditorView->getModel();
+  if (model == nullptr) {
+    DBG("FATAL HARPProcessorEditor::HARPProcessorEditor: model is null");
+    return;
+  }
+
   std::string currentStatus = model->getStatus();
   if (currentStatus == "Status.LOADED" || currentStatus == "Status.FINISHED") {
     processButton.setEnabled(true);
@@ -96,15 +101,6 @@
   mModelStatusTimer->addChangeListener(this);
   mModelStatusTimer->startTimer(100);  // 100 ms interval
 
-
-=======
-  auto model = mEditorView->getModel();
-  if (model == nullptr) {
-    DBG("FATAL HARPProcessorEditor::HARPProcessorEditor: model is null");
-    return;
-  }
-
->>>>>>> 562e0525
   // model path textbox
   modelPathTextBox.setMultiLine(false);
   modelPathTextBox.setReturnKeyStartsNewLine(false);
