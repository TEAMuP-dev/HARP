/**
 * @file
 * @brief This file is part of the JUCE examples.
 *
 * Copyright (c) 2022 - Raw Material Software Limited
 * The code included in this file is provided under the terms of the ISC license
 * http://www.isc.org/downloads/software-support-policy/isc-license. Permission
 * To use, copy, modify, and/or distribute this software for any purpose with or
 * without fee is hereby granted provided that the above copyright notice and
 * this permission notice appear in all copies.
 *
 * THE SOFTWARE IS PROVIDED "AS IS" WITHOUT ANY WARRANTY, AND ALL WARRANTIES,
 * WHETHER EXPRESSED OR IMPLIED, INCLUDING MERCHANTABILITY AND FITNESS FOR
 * PURPOSE, ARE DISCLAIMED.
 *
 * @brief The Processor Editor is the main interaction from users into the
 * plugin. We utilize the Processor Editor to manage the UI of the plugin and
 * control all user input. The Processor Editor manages the UI components for
 * user input, and manages a callback to send UI information to the deeplearning
 * model.
 * @author JUCE, aldo aguilar, hugo flores garcia, xribene
 */

#include "ProcessorEditor.h"
#include "../DeepLearning/WebModel.h"

HARPProcessorEditor::HARPProcessorEditor(
    HARPAudioProcessorImpl &ap, EditorRenderer *er, 
    PlaybackRenderer *pr, EditorView *ev)
    : AudioProcessorEditor(&ap), AudioProcessorEditorARAExtension(&ap) {
  
  mEditorRenderer = er;
  mPlaybackRenderer = pr;
  mEditorView = ev;
  if (mEditorView != nullptr) {
    mDocumentController = ARADocumentControllerSpecialisation::getSpecialisedDocumentController<
                                                    HARPDocumentControllerSpecialisation>(
                                                    mEditorView->getDocumentController());
    mDocumentController->loadBroadcaster.addChangeListener(this);
    mDocumentController->processBroadcaster.addChangeListener(this);
    documentView = std::make_unique<DocumentView>(*mEditorView, ap.playHeadState);
  }
  else {
    DBG("FATAL HARPProcessorEditor::HARPProcessorEditor: mEditorView is null");
    return;
  }

  if (documentView != nullptr) {
    addAndMakeVisible(documentView.get());
  }
  juce::LookAndFeel::setDefaultLookAndFeel (&mHARPLookAndFeel);

  // TODO: what happens if the model is nullptr rn? 
  auto model = mEditorView->getModel();
  if (model == nullptr) {
    DBG("FATAL HARPProcessorEditor::HARPProcessorEditor: model is null");
    jassertfalse;
    return;
  }  

  // initialize load and process buttons
  processButton.setButtonText("process");
  processButton.addListener(this);
  model->ready() ? processButton.setEnabled(true) 
                : processButton.setEnabled(false);
  addAndMakeVisible(processButton);

  cancelButton.setButtonText("cancel");
  cancelButton.addListener(this);
  cancelButton.setEnabled(false);
  addAndMakeVisible(cancelButton);

  loadModelButton.setButtonText("load");
  loadModelButton.addListener(this);
  addAndMakeVisible(loadModelButton);

  std::string currentStatus = model->getStatus();
  if (currentStatus == "Status.LOADED" || currentStatus == "Status.FINISHED") {
    processButton.setEnabled(true);
    processButton.setButtonText("process");
  } else if (currentStatus == "Status.PROCESSING" || currentStatus == "Status.STARTING" || currentStatus == "Status.SENDING") {
    cancelButton.setEnabled(true);
    processButton.setButtonText("processing " + juce::String(model->card().name) + "...");
  }

  // status label
  statusLabel.setText(currentStatus, juce::dontSendNotification);
  addAndMakeVisible(statusLabel);

  // add a status timer to update the status label periodically
  mModelStatusTimer = std::make_unique<ModelStatusTimer>(model);
  mModelStatusTimer->addChangeListener(this);
  mModelStatusTimer->startTimer(100);  // 100 ms interval

  // model path textbox
  modelPathTextBox.setMultiLine(false);
  modelPathTextBox.setReturnKeyStartsNewLine(false);
  modelPathTextBox.setReadOnly(false);
  modelPathTextBox.setScrollbarsShown(false);
  modelPathTextBox.setCaretVisible(true);
<<<<<<< HEAD
  modelPathTextBox.setTextToShowWhenEmpty("path to a gradio endpoint", juce::Colour::greyLevel(0.5f));  // Default text
  modelPathTextBox.onReturnKey = [this] { loadModelButton.triggerClick(); };
  addAndMakeVisible(modelPathTextBox);

  // glossary label
  glossaryLabel.setText("To view an index of available HARP-compatible models, please see our ", juce::NotificationType::dontSendNotification);
  glossaryLabel.setJustificationType(juce::Justification::centredRight);
  addAndMakeVisible(glossaryLabel);

  // glossary link
  glossaryButton.setButtonText("Model Glossary");
  glossaryButton.setURL(juce::URL("https://github.com/audacitorch/HARP#available-models"));
  //glossaryButton.setJustificationType(juce::Justification::centredLeft);
  glossaryButton.addListener(this);
  addAndMakeVisible(glossaryButton);

  // TODO: what happens if the model is nullptr rn? 
  auto model = mEditorView->getModel();
  if (model == nullptr) {
    DBG("FATAL HARPProcessorEditor::HARPProcessorEditor: model is null");
    return;
  }
  
=======
  if (model->ready()) {
    modelPathTextBox.setText(model->space_url());  // Default text
  } else {
    modelPathTextBox.setText("path to a gradio endpoint");  // Default text
  }
  addAndMakeVisible(modelPathTextBox);

>>>>>>> 3fefcf02
  // model controls
  ctrlComponent.setModel(mEditorView->getModel());
  addAndMakeVisible(ctrlComponent);
  ctrlComponent.populateGui();

  addAndMakeVisible(nameLabel);
  addAndMakeVisible(authorLabel);
  addAndMakeVisible(descriptionLabel);
  addAndMakeVisible(tagsLabel);

  // model card component
  // Get the modelCard from the EditorView
  auto &card = mEditorView->getModel()->card();
  setModelCard(card);

  // ARA requires that plugin editors are resizable to support tight integration
  // into the host UI
  setResizable(true, false);
  setSize(800, 500);
}

void HARPProcessorEditor::setModelCard(const ModelCard& card) {
  // Set the text for the labels
  nameLabel.setText(juce::String(card.name), juce::dontSendNotification);
  descriptionLabel.setText(juce::String(card.description), juce::dontSendNotification);
  // set the author label text to "by {author}" only if {author} isn't empty
  card.author.empty() ?
    authorLabel.setText("", juce::dontSendNotification) :
    authorLabel.setText("by " + juce::String(card.author), juce::dontSendNotification);
}

void HARPProcessorEditor::buttonClicked(Button *button) {
  if (button == &processButton) {
    DBG("HARPProcessorEditor::buttonClicked button listener activated");
    
    auto model = mEditorView->getModel();
    mDocumentController->executeProcess(model);
    // set the button text to "processing {model.card().name}"
    processButton.setButtonText("processing " + juce::String(model->card().name) + "...");
    processButton.setEnabled(false);

    // enable the cancel button
    cancelButton.setEnabled(true);
  }

  else if (button == &loadModelButton) {
    DBG("HARPProcessorEditor::buttonClicked load model button listener activated");

    // collect input parameters for the model.
    std::map<std::string, std::any> params = {
      {"url", modelPathTextBox.getText().toStdString()},
    };

    resetUI();
    // loading happens asynchronously. 
    // the document controller trigger a change listener callback, which will update the UI
    mDocumentController->executeLoad(params);

    // disable the load button until the model is loaded
    loadModelButton.setEnabled(false);
    loadModelButton.setButtonText("loading...");

    // disable the process button until the model is loaded
    processButton.setEnabled(false);
    
    // set the descriptionLabel to "loading {url}..."
    // TODO: we need to get rid of the params map, and just pass the url around instead
    // since it looks like we're sticking to webmodels. 
    juce::String url = juce::String(std::any_cast<std::string>(params.at("url")));
    descriptionLabel.setText("loading " + url + "...\n if this takes a while, check if the huggingface space is sleeping by visiting \n " + "huggingface.co/spaces/" + url + "\n Once the huggingface space is awake, try again." , juce::dontSendNotification);

    // TODO: here, we should also reset the highlighting of the playback regions to the default color
  }
  else if (button == &cancelButton) {
    DBG("HARPProcessorEditor::buttonClicked cancel button listener activated");
    mDocumentController->getModel()->cancel();
  }
  else {
    DBG("a button was pressed, but we didn't do anything. ");
  } 
}

void HARPProcessorEditor::changeListenerCallback(juce::ChangeBroadcaster *source) {

  if (source == &mDocumentController->loadBroadcaster) {
    // Model loading happens synchronously, so we can be sure that
    // the Editor View has the model card and UI attributes loaded
    DBG("Setting up model card, CtrlComponent, resizing.");
    setModelCard(mEditorView->getModel()->card());
    ctrlComponent.setModel(mEditorView->getModel());
    ctrlComponent.populateGui();
    resized();

    // now, we can enable the buttons
    processButton.setEnabled(true);
    loadModelButton.setEnabled(true);
    loadModelButton.setButtonText("load");
  }
  else if (source == &mDocumentController->processBroadcaster) {
    // now, we can enable the process button
    processButton.setButtonText("process");
    processButton.setEnabled(true);
    cancelButton.setEnabled(false);
  }
  else if (source == mModelStatusTimer.get()) {
    // update the status label
    DBG("HARPProcessorEditor::changeListenerCallback: updating status label");
    statusLabel.setText(mEditorView->getModel()->getStatus(), juce::dontSendNotification);
  }
  else {
    DBG("HARPProcessorEditor::changeListenerCallback: unhandled change broadcaster");
  }

}


void HARPProcessorEditor::paint(Graphics &g) {
  g.fillAll(getLookAndFeel().findColour(ResizableWindow::backgroundColourId));

  if (!isARAEditorView()) {
    g.setColour(Colours::white);
    g.setFont(15.0f);
    g.drawFittedText(
        "ARA host isn't detected. This plugin only supports ARA mode",
        getLocalBounds(), Justification::centred, 1);
  }
}


void HARPProcessorEditor::resized() {
    auto area = getLocalBounds();
    auto margin = 10;  // Adjusted margin value for top and bottom spacing

    auto docViewHeight = 100;  
    
    auto mainArea = area.removeFromTop(area.getHeight() - docViewHeight);
    auto documentViewArea = area;  // what remains is the 15% area for documentView

    // Row 1: Model Path TextBox and Load Model Button
    auto row1 = mainArea.removeFromTop(40);  // adjust height as needed
    modelPathTextBox.setBounds(row1.removeFromLeft(row1.getWidth() * 0.8f).reduced(margin));
    loadModelButton.setBounds(row1.reduced(margin));

    // Row 2: Glossary Label and Hyperlink
    auto row2 = mainArea.removeFromTop(30);  // adjust height as needed
    glossaryLabel.setBounds(row2.removeFromLeft(row2.getWidth() * 0.8f).reduced(margin));
    glossaryButton.setBounds(row2.reduced(margin));
    glossaryLabel.setFont(Font(11.0f));
    glossaryButton.setFont(Font(11.0f), false, juce::Justification::centredLeft);

    // Row 3: Name and Author Labels
    auto row3a = mainArea.removeFromTop(40);  // adjust height as needed
    nameLabel.setBounds(row3a.removeFromLeft(row3a.getWidth() / 2).reduced(margin));
    nameLabel.setFont(Font(20.0f, Font::bold));
    nameLabel.setColour(Label::textColourId, mHARPLookAndFeel.textHeaderColor);

    auto row3b = mainArea.removeFromTop(30);
    authorLabel.setBounds(row3b.reduced(margin));
    authorLabel.setFont(Font(10.0f));


    // Row 4: Description Label
    auto row4 = mainArea.removeFromTop(80);  // adjust height as needed
    descriptionLabel.setBounds(row4.reduced(margin));

    // Row 6: Process Button (taken out in advance to preserve its height)
    auto row6Height = 25;  // adjust height as needed
    auto row6 = mainArea.removeFromBottom(row6Height);
    
    // Row 5: CtrlComponent (flexible height)
    auto row5 = mainArea;  // the remaining area is for row 4
    ctrlComponent.setBounds(row5.reduced(margin));

    // Assign bounds to processButton
    processButton.setBounds(row6.withSizeKeepingCentre(100, 20));  // centering the button in the row

    // place the cancel button to the right of the process button (justified right)
    cancelButton.setBounds(processButton.getBounds().translated(110, 0));

    // place the status label to the left of the process button (justified left)
    statusLabel.setBounds(processButton.getBounds().translated(-200, 0));

    // DocumentView layout
    if (documentView != nullptr) {
        documentView->setBounds(documentViewArea);  // This should set the bounds correctly
    }
}<|MERGE_RESOLUTION|>--- conflicted
+++ resolved
@@ -98,7 +98,6 @@
   modelPathTextBox.setReadOnly(false);
   modelPathTextBox.setScrollbarsShown(false);
   modelPathTextBox.setCaretVisible(true);
-<<<<<<< HEAD
   modelPathTextBox.setTextToShowWhenEmpty("path to a gradio endpoint", juce::Colour::greyLevel(0.5f));  // Default text
   modelPathTextBox.onReturnKey = [this] { loadModelButton.triggerClick(); };
   addAndMakeVisible(modelPathTextBox);
@@ -115,14 +114,6 @@
   glossaryButton.addListener(this);
   addAndMakeVisible(glossaryButton);
 
-  // TODO: what happens if the model is nullptr rn? 
-  auto model = mEditorView->getModel();
-  if (model == nullptr) {
-    DBG("FATAL HARPProcessorEditor::HARPProcessorEditor: model is null");
-    return;
-  }
-  
-=======
   if (model->ready()) {
     modelPathTextBox.setText(model->space_url());  // Default text
   } else {
@@ -130,7 +121,6 @@
   }
   addAndMakeVisible(modelPathTextBox);
 
->>>>>>> 3fefcf02
   // model controls
   ctrlComponent.setModel(mEditorView->getModel());
   addAndMakeVisible(ctrlComponent);
