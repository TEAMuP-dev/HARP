--- conflicted
+++ resolved
@@ -55,13 +55,9 @@
 #include <ARA_Library/PlugIn/ARAPlug.h>
 #include <torch/script.h>
 
-<<<<<<< HEAD
 // #include "TorchModel.h"
 #include "WebModel.h"
-=======
-#include "DeepModel.h"
 #include "toolbarUI.h"
->>>>>>> 68a2f7fd
 
 using std::unique_ptr;
 
@@ -105,6 +101,7 @@
 
         DBG("ARADemoPluginAudioModification:: create reader for " << audioSource->getName());
         mAudioSourceReader = std::make_unique<ARAAudioSourceReader> (audioSource);
+        mSampleRate = audioSource->getSampleRate();
         mAudioSourceName = audioSource->getName();
 
         
@@ -116,24 +113,19 @@
 
     // processes the audio source 
     // todo: might need to do this in thread
-<<<<<<< HEAD
-    void process(ARAAudioSource* audioSource) {
+    void process(std::map<std::string, std::any> &params) {
         if (!mModel.ready())
-=======
-    void process(std::map<std::string, std::any> &params) {
-        if (!mModel.is_loaded())
->>>>>>> 68a2f7fd
         {
             return;
         }
         
         if (! mAudioSourceReader->isValid())
-            DBG("ARADemoPluginAudioModification:: invlaid audio source reader");
+            DBG("ARADemoPluginAudioModification:: invalid audio source reader");
         else
         {
             auto numChannels = mAudioSourceReader->numChannels;
             auto numSamples = mAudioSourceReader->lengthInSamples;
-            auto sampleRate = audioSource->getSampleRate();
+            auto sampleRate = mSampleRate;
             
 
             DBG("ARADemoPluginAudioModification:: audio source: " 
@@ -147,40 +139,10 @@
 
             // reading into audio buffer
             mAudioSourceReader->read(mAudioBuffer.get(), 0, static_cast<int>(numSamples), 0, true, true);  
-
-            // write input to file for debugging 
-<<<<<<< HEAD
-            // juce::File inputFile ("/Users/aldo/Documents/research/plugin_sandbox/input.wav");
-            // saveAudioBufferToFile(inputFile);
-=======
-            juce::File inputFile ("/Users/aldo/Documents/research/plugin_sandbox/input.wav");
-            saveAudioBufferToFile(inputFile);
-
-            // build our IValue (mixdown to mono for now)
-            // TODO: support multichannel
-            IValue input = {
-                DeepModel::to_tensor(*mAudioBuffer).mean(0, true)
-            };
-            DBG("built input tensor with shape " << size2string(input.toTensor().sizes()));
-
-
-            // forward pass
-            auto output = mModel.forward({input}, params).toTensor();
-            DBG("got output tensor with shape " << size2string(output.sizes()));
->>>>>>> 68a2f7fd
-
             mModel.process(mAudioBuffer.get(), sampleRate, {});
 
-            // write output to a file
-<<<<<<< HEAD
-            // juce::File outputFile ("/Users/aldo/Documents/research/plugin_sandbox/output.wav");
-            // saveAudioBufferToFile(outputFile);
-=======
-            juce::File outputFile ("/Users/aldo/Documents/research/plugin_sandbox/output.wav");
-            saveAudioBufferToFile(outputFile);
 
             mIsModified = true;
->>>>>>> 68a2f7fd
         }
     }
 
@@ -191,15 +153,13 @@
     bool getIsModified(){return mIsModified;}
 
 private:
-<<<<<<< HEAD
     WebWave2Wave mModel;
 
-=======
-    DeepModel mModel;
     bool dimmed = false;
     bool mIsModified = false;
+
     std::string mAudioSourceName;
->>>>>>> 68a2f7fd
+    int mSampleRate;
     unique_ptr<ARAAudioSourceReader> mAudioSourceReader { nullptr };
     unique_ptr<juce::AudioBuffer<float>> mAudioBuffer { nullptr };
 
@@ -561,6 +521,7 @@
                 const auto audioSource = playbackRegion->getAudioModification()->getAudioSource();
                 const auto readerIt = audioSourceReaders.find (audioSource);
 
+                // TODO: need to resample herre. 
                 if (std::make_tuple (audioSource->getChannelCount(), audioSource->getSampleRate()) != std::make_tuple (numChannels, sampleRate)
                     || (readerIt == audioSourceReaders.end()))
                 {
@@ -581,31 +542,11 @@
                 // Read samples:
                 // first region can write directly into output, later regions need to use local buffer.
                 auto& readBuffer = (didRenderAnyRegion) ? *tempBuffer : buffer;
-<<<<<<< HEAD
                 
                 // apply the modified buffer
-=======
-
-                // apply to modified buffer 
->>>>>>> 68a2f7fd
                 auto *modBuffer = playbackRegion->getAudioModification<ARADemoPluginAudioModification>()->getModifiedAudioBuffer();
                 if (modBuffer != nullptr && playbackRegion->getAudioModification<ARADemoPluginAudioModification>()->getIsModified())
                 {
-<<<<<<< HEAD
-                    // TODO: should we check if we have enough samples to read in the readBuffer? 
-                    jassert (numSamplesToRead <= modBuffer->getNumSamples());
-                    for (int c = 0; c < numChannels - 1; c++){
-                        readBuffer.copyFrom (c, 
-                                             0, 
-                                             *modBuffer,
-                                             0, // TODO: this should be C but output is downmixed rn
-                                             static_cast<int>(startInSource),
-                                             numSamplesToRead
-                        );
-                        success = true; 
-                    }
-                } else { // buffer isn't ready, read from source
-=======
                     jassert (numSamplesToRead <= modBuffer->getNumSamples());
                     // we could handle more cases with channel mismatches better 
                     if (modBuffer->getNumChannels() == numChannels)
@@ -633,7 +574,6 @@
                 }
                 else 
                 { // buffer isn't ready, read from original audio source
->>>>>>> 68a2f7fd
                     DBG("reading " << numSamplesToRead << " samples from " << startInSource << " into " << startInBuffer);
                     if (! reader.get()->read (&readBuffer, startInBuffer, numSamplesToRead, startInSource, true, true))
                     {
@@ -644,12 +584,6 @@
                 }
                 
 
-<<<<<<< HEAD
-=======
-                // Apply dim if enabled
-                if (playbackRegion->getAudioModification<ARADemoPluginAudioModification>()->isDimmed())
-                    readBuffer.applyGain (startInBuffer, numSamplesToRead, 0.25f);  // dim by about 12 dB
->>>>>>> 68a2f7fd
 
                 // Mix output of all regions
                 if (didRenderAnyRegion)
@@ -681,10 +615,6 @@
             DBG("no region did intersect or no playback");
             buffer.clear();
         }
-<<<<<<< HEAD
-            
-=======
->>>>>>> 68a2f7fd
         return success;
     }
 
