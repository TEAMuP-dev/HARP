#include "MainComponent.h"


//==============================================================================
class GuiAppApplication  : public juce::JUCEApplication
{
public:
    //==============================================================================
    GuiAppApplication() {}

    // We inject these as compile definitions from the CMakeLists.txt
    // If you've enabled the juce header with `juce_generate_juce_header(<thisTarget>)`
    // you could `#include <JuceHeader.h>` and use `ProjectInfo::projectName` etc. instead.
    const juce::String getApplicationName() override       { return JUCE_APPLICATION_NAME_STRING; }
    const juce::String getApplicationVersion() override    { return JUCE_APPLICATION_VERSION_STRING; }
    bool moreThanOneInstanceAllowed() override             { return true; }

    //==============================================================================
    void initialise (const juce::String& commandLine) override
    {
        // save the command line arguments to a debug file in my home directory
        File debugFile(juce::File::getSpecialLocation(juce::File::userHomeDirectory).getFullPathName() + "/debug.txt");
        debugFile.appendText(commandLine + "\n", true, true);
        debugFile.appendText(getCommandLineParameters() + "\n", true, true);
        debugFile.appendText(juce::File::getSpecialLocation(juce::File::userHomeDirectory).getFullPathName() + "\n", true, true);

        mainWindow.reset(new MainWindow(getApplicationName()));
        resetWindow(commandLine);

    }

    void shutdown() override
    {
        // Add your application's shutdown code here..

        mainWindow = nullptr; // (deletes our window)
    }

    //==============================================================================
    void systemRequestedQuit() override
    {
        // This is called when the app is being asked to quit: you can ignore this
        // request and let the app carry on running, or call quit() to allow the app to close.
        quit();
    }

<<<<<<< HEAD
    void resetWindow(const juce::String& commandLine) {
        
        File inputMediaFile(commandLine.unquoted().trim());

        mainWindow.reset (new MainWindow (getApplicationName()));
        if(inputMediaFile.existsAsFile())
        {
            URL inputMediaURL = URL(inputMediaFile);
            mainWindow->setContentOwned(new MainComponent(inputMediaURL), true);
=======
    void resetWindow(const juce::String& commandLine)
    {
        File audioFile(commandLine.unquoted().trim());
        if (audioFile.existsAsFile()) {
            URL audioURL = URL(audioFile);
            if (auto* mainComp = dynamic_cast<MainComponent*>(mainWindow->getContentComponent())) {
                mainComp->loadAudioFile(audioURL);
            }
>>>>>>> 844e2a52
        }
    }

    void anotherInstanceStarted (const juce::String& commandLine) override
    {
        // When another instance of the app is launched while this one is running,
        // this method is invoked, and the commandLine parameter tells you what
        // the other instance's command-line arguments were.
        // save the command line arguments to a debug file in my home directory
        File debugFile(juce::File::getSpecialLocation(juce::File::userHomeDirectory).getFullPathName() + "/debug2.txt");
        debugFile.appendText(commandLine + "\n", true, true);
        debugFile.appendText(getCommandLineParameters() + "\n", true, true);
        debugFile.appendText(juce::File::getSpecialLocation(juce::File::userHomeDirectory).getFullPathName() + "\n", true, true);

        resetWindow(commandLine);
        
    }

    //==============================================================================
    /*
        This class implements the desktop window that contains an instance of
        our MainComponent class.
    */
    class MainWindow    : public juce::DocumentWindow
    {
    public:
        explicit MainWindow (juce::String name)
            : DocumentWindow (name,
                              juce::Desktop::getInstance().getDefaultLookAndFeel()
                                                          .findColour (ResizableWindow::backgroundColourId),
                              DocumentWindow::allButtons)
        {
            setUsingNativeTitleBar (true);
            setContentOwned (new MainComponent(), true);

           #if JUCE_IOS || JUCE_ANDROID
            setFullScreen (true);
           #else
            setResizable (true, true);
            centreWithSize (getWidth(), getHeight());
           #endif

            setVisible (true);
        }

        void closeButtonPressed() override
        {
            // This is called when the user tries to close this window. Here, we'll just
            // ask the app to quit when this happens, but you can change this to do
            // whatever you need.
            JUCEApplication::getInstance()->systemRequestedQuit();
        }

        /* Note: Be careful if you override any DocumentWindow methods - the base
           class uses a lot of them, so by overriding you might break its functionality.
           It's best to do all your work in your content component instead, but if
           you really have to override any DocumentWindow methods, make sure your
           subclass also calls the superclass's method.
        */

    private:
        JUCE_DECLARE_NON_COPYABLE_WITH_LEAK_DETECTOR (MainWindow)
    };

private:
    std::unique_ptr<MainWindow> mainWindow;
};

//==============================================================================
// This macro generates the main() routine that launches the app.
START_JUCE_APPLICATION (GuiAppApplication)
<|MERGE_RESOLUTION|>--- conflicted
+++ resolved
@@ -1,137 +1,126 @@
-#include "MainComponent.h"
-
-
-//==============================================================================
-class GuiAppApplication  : public juce::JUCEApplication
-{
-public:
-    //==============================================================================
-    GuiAppApplication() {}
-
-    // We inject these as compile definitions from the CMakeLists.txt
-    // If you've enabled the juce header with `juce_generate_juce_header(<thisTarget>)`
-    // you could `#include <JuceHeader.h>` and use `ProjectInfo::projectName` etc. instead.
-    const juce::String getApplicationName() override       { return JUCE_APPLICATION_NAME_STRING; }
-    const juce::String getApplicationVersion() override    { return JUCE_APPLICATION_VERSION_STRING; }
-    bool moreThanOneInstanceAllowed() override             { return true; }
-
-    //==============================================================================
-    void initialise (const juce::String& commandLine) override
-    {
-        // save the command line arguments to a debug file in my home directory
-        File debugFile(juce::File::getSpecialLocation(juce::File::userHomeDirectory).getFullPathName() + "/debug.txt");
-        debugFile.appendText(commandLine + "\n", true, true);
-        debugFile.appendText(getCommandLineParameters() + "\n", true, true);
-        debugFile.appendText(juce::File::getSpecialLocation(juce::File::userHomeDirectory).getFullPathName() + "\n", true, true);
-
-        mainWindow.reset(new MainWindow(getApplicationName()));
-        resetWindow(commandLine);
-
-    }
-
-    void shutdown() override
-    {
-        // Add your application's shutdown code here..
-
-        mainWindow = nullptr; // (deletes our window)
-    }
-
-    //==============================================================================
-    void systemRequestedQuit() override
-    {
-        // This is called when the app is being asked to quit: you can ignore this
-        // request and let the app carry on running, or call quit() to allow the app to close.
-        quit();
-    }
-
-<<<<<<< HEAD
-    void resetWindow(const juce::String& commandLine) {
-        
-        File inputMediaFile(commandLine.unquoted().trim());
-
-        mainWindow.reset (new MainWindow (getApplicationName()));
-        if(inputMediaFile.existsAsFile())
-        {
-            URL inputMediaURL = URL(inputMediaFile);
-            mainWindow->setContentOwned(new MainComponent(inputMediaURL), true);
-=======
-    void resetWindow(const juce::String& commandLine)
-    {
-        File audioFile(commandLine.unquoted().trim());
-        if (audioFile.existsAsFile()) {
-            URL audioURL = URL(audioFile);
-            if (auto* mainComp = dynamic_cast<MainComponent*>(mainWindow->getContentComponent())) {
-                mainComp->loadAudioFile(audioURL);
-            }
->>>>>>> 844e2a52
-        }
-    }
-
-    void anotherInstanceStarted (const juce::String& commandLine) override
-    {
-        // When another instance of the app is launched while this one is running,
-        // this method is invoked, and the commandLine parameter tells you what
-        // the other instance's command-line arguments were.
-        // save the command line arguments to a debug file in my home directory
-        File debugFile(juce::File::getSpecialLocation(juce::File::userHomeDirectory).getFullPathName() + "/debug2.txt");
-        debugFile.appendText(commandLine + "\n", true, true);
-        debugFile.appendText(getCommandLineParameters() + "\n", true, true);
-        debugFile.appendText(juce::File::getSpecialLocation(juce::File::userHomeDirectory).getFullPathName() + "\n", true, true);
-
-        resetWindow(commandLine);
-        
-    }
-
-    //==============================================================================
-    /*
-        This class implements the desktop window that contains an instance of
-        our MainComponent class.
-    */
-    class MainWindow    : public juce::DocumentWindow
-    {
-    public:
-        explicit MainWindow (juce::String name)
-            : DocumentWindow (name,
-                              juce::Desktop::getInstance().getDefaultLookAndFeel()
-                                                          .findColour (ResizableWindow::backgroundColourId),
-                              DocumentWindow::allButtons)
-        {
-            setUsingNativeTitleBar (true);
-            setContentOwned (new MainComponent(), true);
-
-           #if JUCE_IOS || JUCE_ANDROID
-            setFullScreen (true);
-           #else
-            setResizable (true, true);
-            centreWithSize (getWidth(), getHeight());
-           #endif
-
-            setVisible (true);
-        }
-
-        void closeButtonPressed() override
-        {
-            // This is called when the user tries to close this window. Here, we'll just
-            // ask the app to quit when this happens, but you can change this to do
-            // whatever you need.
-            JUCEApplication::getInstance()->systemRequestedQuit();
-        }
-
-        /* Note: Be careful if you override any DocumentWindow methods - the base
-           class uses a lot of them, so by overriding you might break its functionality.
-           It's best to do all your work in your content component instead, but if
-           you really have to override any DocumentWindow methods, make sure your
-           subclass also calls the superclass's method.
-        */
-
-    private:
-        JUCE_DECLARE_NON_COPYABLE_WITH_LEAK_DETECTOR (MainWindow)
-    };
-
-private:
-    std::unique_ptr<MainWindow> mainWindow;
-};
-
-//==============================================================================
-// This macro generates the main() routine that launches the app.
-START_JUCE_APPLICATION (GuiAppApplication)
+#include "MainComponent.h"
+
+
+//==============================================================================
+class GuiAppApplication  : public juce::JUCEApplication
+{
+public:
+    //==============================================================================
+    GuiAppApplication() {}
+
+    // We inject these as compile definitions from the CMakeLists.txt
+    // If you've enabled the juce header with `juce_generate_juce_header(<thisTarget>)`
+    // you could `#include <JuceHeader.h>` and use `ProjectInfo::projectName` etc. instead.
+    const juce::String getApplicationName() override       { return JUCE_APPLICATION_NAME_STRING; }
+    const juce::String getApplicationVersion() override    { return JUCE_APPLICATION_VERSION_STRING; }
+    bool moreThanOneInstanceAllowed() override             { return true; }
+
+    //==============================================================================
+    void initialise (const juce::String& commandLine) override
+    {
+        // save the command line arguments to a debug file in my home directory
+        File debugFile(juce::File::getSpecialLocation(juce::File::userHomeDirectory).getFullPathName() + "/debug.txt");
+        debugFile.appendText(commandLine + "\n", true, true);
+        debugFile.appendText(getCommandLineParameters() + "\n", true, true);
+        debugFile.appendText(juce::File::getSpecialLocation(juce::File::userHomeDirectory).getFullPathName() + "\n", true, true);
+
+        mainWindow.reset(new MainWindow(getApplicationName()));
+        resetWindow(commandLine);
+
+    }
+
+    void shutdown() override
+    {
+        // Add your application's shutdown code here..
+
+        mainWindow = nullptr; // (deletes our window)
+    }
+
+    //==============================================================================
+    void systemRequestedQuit() override
+    {
+        // This is called when the app is being asked to quit: you can ignore this
+        // request and let the app carry on running, or call quit() to allow the app to close.
+        quit();
+    }
+
+    void resetWindow(const juce::String& commandLine)
+    {
+        File inputMediaFile(commandLine.unquoted().trim());
+
+        if (inputMediaFile.existsAsFile()) {
+            URL inputMediaURL = URL(inputMediaFile);
+            if (auto* mainComp = dynamic_cast<MainComponent*>(mainWindow->getContentComponent())) {
+                mainComp->loadMediaFile(inputMediaURL);
+            }
+        }
+    }
+
+    void anotherInstanceStarted (const juce::String& commandLine) override
+    {
+        // When another instance of the app is launched while this one is running,
+        // this method is invoked, and the commandLine parameter tells you what
+        // the other instance's command-line arguments were.
+        // save the command line arguments to a debug file in my home directory
+        File debugFile(juce::File::getSpecialLocation(juce::File::userHomeDirectory).getFullPathName() + "/debug2.txt");
+        debugFile.appendText(commandLine + "\n", true, true);
+        debugFile.appendText(getCommandLineParameters() + "\n", true, true);
+        debugFile.appendText(juce::File::getSpecialLocation(juce::File::userHomeDirectory).getFullPathName() + "\n", true, true);
+
+        resetWindow(commandLine);
+        
+    }
+
+    //==============================================================================
+    /*
+        This class implements the desktop window that contains an instance of
+        our MainComponent class.
+    */
+    class MainWindow    : public juce::DocumentWindow
+    {
+    public:
+        explicit MainWindow (juce::String name)
+            : DocumentWindow (name,
+                              juce::Desktop::getInstance().getDefaultLookAndFeel()
+                                                          .findColour (ResizableWindow::backgroundColourId),
+                              DocumentWindow::allButtons)
+        {
+            setUsingNativeTitleBar (true);
+            setContentOwned (new MainComponent(), true);
+
+           #if JUCE_IOS || JUCE_ANDROID
+            setFullScreen (true);
+           #else
+            setResizable (true, true);
+            centreWithSize (getWidth(), getHeight());
+           #endif
+
+            setVisible (true);
+        }
+
+        void closeButtonPressed() override
+        {
+            // This is called when the user tries to close this window. Here, we'll just
+            // ask the app to quit when this happens, but you can change this to do
+            // whatever you need.
+            JUCEApplication::getInstance()->systemRequestedQuit();
+        }
+
+        /* Note: Be careful if you override any DocumentWindow methods - the base
+           class uses a lot of them, so by overriding you might break its functionality.
+           It's best to do all your work in your content component instead, but if
+           you really have to override any DocumentWindow methods, make sure your
+           subclass also calls the superclass's method.
+        */
+
+    private:
+        JUCE_DECLARE_NON_COPYABLE_WITH_LEAK_DETECTOR (MainWindow)
+    };
+
+private:
+    std::unique_ptr<MainWindow> mainWindow;
+};
+
+//==============================================================================
+// This macro generates the main() routine that launches the app.
+START_JUCE_APPLICATION (GuiAppApplication)