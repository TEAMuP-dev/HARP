#include "MediaDisplayComponent.h"

MediaDisplayComponent::MediaDisplayComponent()
    : MediaDisplayComponent("Media Track")
{
}

MediaDisplayComponent::MediaDisplayComponent(String trackName)
    : trackName(trackName)
{
    resetPaths();

    formatManager.registerBasicFormats();

    deviceManager.initialise(0, 2, nullptr, true, {}, nullptr);
    deviceManager.addAudioCallback(&sourcePlayer);

    sourcePlayer.setSource(&transportSource);

    addChildComponent(horizontalScrollBar);
    horizontalScrollBar.setAutoHide(false);
    horizontalScrollBar.addListener(this);

    currentPositionMarker.setFill(Colours::white.withAlpha(0.85f));
    addAndMakeVisible(currentPositionMarker);

<<<<<<< HEAD

    trackNameLabel.setText(trackName, juce::dontSendNotification);
    addAndMakeVisible(headerComponent);
    addAndMakeVisible(mediaComponent);

    // Add controls to headerComponent
    headerComponent.addAndMakeVisible(trackNameLabel);
    populateTrackHeader();
=======
    addAndMakeVisible(overheadPanel);
>>>>>>> c9b6773b
}

MediaDisplayComponent::~MediaDisplayComponent()
{
    deviceManager.removeAudioCallback(&sourcePlayer);

    sourcePlayer.setSource(nullptr);

    horizontalScrollBar.removeListener(this);

    clearLabels();
}

void MediaDisplayComponent::paint(Graphics& g)
{
    g.fillAll(Colours::darkgrey);
    g.setColour(Colours::lightblue);

    if (! isFileLoaded())
    {
        g.setFont(14.0f);
        g.drawFittedText("No media file selected...", getLocalBounds(), Justification::centred, 2);
    }
}

void MediaDisplayComponent::resized()
{
<<<<<<< HEAD
    auto totalBounds = getLocalBounds();

    // Build trackRowBox items
    mainFlexBox.items.clear();
    mainFlexBox.items.add(juce::FlexItem(headerComponent).withFlex(1).withMaxWidth(40).withMargin(4)); 
     // Media area takes remaining space
    mainFlexBox.items.add(juce::FlexItem(mediaComponent).withFlex(8));     

    mainFlexBox.performLayout(totalBounds);

    // Set up headerFlexBox for the controls inside headerComponent
    headerFlexBox.flexDirection = juce::FlexBox::Direction::row;
    headerFlexBox.justifyContent = juce::FlexBox::JustifyContent::flexStart;
    headerFlexBox.alignItems = juce::FlexBox::AlignItems::stretch;

    juce::FlexBox buttonsFlexBox;
    buttonsFlexBox.flexDirection = juce::FlexBox::Direction::column;
    buttonsFlexBox.justifyContent = juce::FlexBox::JustifyContent::center;
    buttonsFlexBox.alignItems = juce::FlexBox::AlignItems::stretch;
    buttonsFlexBox.items.add(juce::FlexItem(playStopButton).withHeight(30));
    buttonsFlexBox.items.add(juce::FlexItem(chooseFileButton).withHeight(30));
    buttonsFlexBox.items.add(juce::FlexItem(saveFileButton).withHeight(30));

    headerFlexBox.items.clear();
    headerFlexBox.items.add(juce::FlexItem(trackNameLabel).withFlex(1));
    headerFlexBox.items.add(juce::FlexItem(buttonsFlexBox).withFlex(1));

    // Perform layout of controls inside headerComponent
    headerFlexBox.performLayout(headerComponent.getLocalBounds());

    // After layout, adjust the trackNameLabel
    auto labelBounds = trackNameLabel.getBounds().toFloat();
    auto labelCentre = labelBounds.getCentre();

    // Apply rotation
    trackNameLabel.setTransform(juce::AffineTransform::rotation(-juce::MathConstants<float>::halfPi,
                                                               labelCentre.x, labelCentre.y));

    // Swap width and height
    int newWidth = labelBounds.getHeight();
    int newHeight = labelBounds.getWidth();

    // Update label bounds and position
    trackNameLabel.setBounds(labelBounds.withSize(newWidth, newHeight).toNearestInt());

    // Reposition the label to center it within headerComponent
    auto headerBounds = headerComponent.getLocalBounds();
    int labelX = (headerBounds.getWidth() - newWidth) / 2;
    int labelY = (headerBounds.getHeight() - newHeight) / 2;
    trackNameLabel.setTopLeftPosition(labelX, labelY);

    // Set text justification to centered
    trackNameLabel.setJustificationType(juce::Justification::centred);
    
=======
    repositionOverheadPanel();
    repositionContent();
>>>>>>> c9b6773b
    repositionScrollBar();
    repositionLabels();
}

<<<<<<< HEAD
=======
void MediaDisplayComponent::repositionOverheadPanel()
{
    if (getNumOverheadLabels())
    {
        overheadPanel.setBounds(getLocalBounds()
                                    .removeFromTop(labelHeight + 2 * controlSpacing + 2)
                                    .reduced(controlSpacing));
    }
    else
    {
        overheadPanel.setBounds(getLocalBounds().removeFromTop(0));
    }
}

Rectangle<int> MediaDisplayComponent::getContentBounds()
{
    Rectangle<int> contentBounds = getLocalBounds()
        .removeFromTop(getHeight() - (scrollBarSize + 2 * controlSpacing));

    if (getNumOverheadLabels())
    {
        contentBounds = contentBounds.withTrimmedTop(labelHeight + 2 * controlSpacing + 2);
    }

    return contentBounds.reduced(controlSpacing);
}
>>>>>>> c9b6773b

void MediaDisplayComponent::repositionScrollBar()
{
    horizontalScrollBar.setBounds(mediaComponent.getBounds()
                                      .removeFromBottom(scrollBarSize + 2 * controlSpacing)
                                      .reduced(controlSpacing));
}

void MediaDisplayComponent::repositionLabels()
{
    if (! visibleRange.getLength())
    {
        return;
    }

    float mediaWidth = getMediaWidth();
    float mediaHeight = getMediaHeight();

    float pixelsPerSecond = mediaWidth / visibleRange.getLength();

    float minLabelWidth = 0.1 * mediaWidth;
    float maxLabelWidth = 0.10 * pixelsPerSecond;

    //cb:TODO: check if mediaComponent.getBounds() is correct
    float contentWidth = mediaComponent.getBounds().getWidth();
    float minVisibilityWidth = contentWidth / 200.0f;
    float maxVisibilityWidth = contentWidth / 3.0f;

    minLabelWidth = jmin(minLabelWidth, maxVisibilityWidth);
    maxLabelWidth = jmax(maxLabelWidth, minVisibilityWidth);

    auto positionLabels = [this, minLabelWidth, maxLabelWidth, mediaHeight](auto labels) {
        for (auto l : labels)
        {
            float labelWidth = jmax(minLabelWidth, jmin(maxLabelWidth, l->getTextWidth() + 2 * textSpacing));

            float labelStartTime = l->getTime();
            float labelStopTime = labelStartTime + l->getDuration();

            float xPos = correctToBounds(timeToMediaX(labelStartTime + l->getDuration() / 2) - labelWidth / 2.0f, labelWidth);
            float yPos = 1.0f;

            if (auto lo = dynamic_cast<LabelOverlayComponent*>(l))
            {
                yPos = lo->getRelativeY() * mediaHeight;
                yPos -= labelHeight / 2.0f;
                yPos = jmin(mediaHeight - labelHeight, jmax(0.0f, yPos));
            }

            l->setBounds(xPos, yPos, labelWidth, labelHeight);
            l->toFront(true);

            float leftLabelMarkerPos = correctToBounds(timeToMediaX(labelStartTime), cursorWidth / 2);
            l->setLeftMarkerBounds(Rectangle<float>(
                leftLabelMarkerPos, 0, cursorWidth, mediaHeight).toNearestInt());

            float rightLabelMarkerPos = correctToBounds(timeToMediaX(labelStopTime), cursorWidth / 2);
            l->setRightMarkerBounds(Rectangle<float>(
                rightLabelMarkerPos, 0, cursorWidth, mediaHeight).toNearestInt());

            float durationWidth = jmax(0.0f, rightLabelMarkerPos - leftLabelMarkerPos - cursorWidth / 2);
            l->setDurationFillBounds(Rectangle<float>(
                leftLabelMarkerPos + cursorWidth / 2, 0, durationWidth, mediaHeight).toNearestInt());

            if (l->getIndex() == currentTempFileIdx) {
                l->setVisible(true);
            } else {
                l->setVisible(false);
            }
        }
    };

    positionLabels(overheadLabels);
    positionLabels(labelOverlays);
}

void MediaDisplayComponent::changeListenerCallback(ChangeBroadcaster*)
{
    repaint();
    resized();
}

void MediaDisplayComponent::resetMedia()
{
    resetPaths();
    clearLabels();
    resetDisplay();
    sendChangeMessage(); // cb: what's the point of this ? 

    currentHorizontalZoomFactor = 1.0;
    horizontalScrollBar.setRangeLimits({ 0.0, 1.0 });
    horizontalScrollBar.setVisible(false);
}

// the function we need to call when we want to load a media file
void MediaDisplayComponent::setupDisplay(const URL& filePath)
{
    resetMedia();

    setNewTarget(filePath);
    updateDisplay(filePath);

    horizontalScrollBar.setVisible(true);
    updateVisibleRange({ 0.0, getTotalLengthInSecs() });
}

void MediaDisplayComponent::updateDisplay(const URL& filePath)
{
    resetDisplay();

    loadMediaFile(filePath);
    postLoadActions(filePath);

    currentPositionMarker.toFront(true);

    Range<double> range(0.0, getTotalLengthInSecs());

    horizontalScrollBar.setRangeLimits(range);
}

void MediaDisplayComponent::addNewTempFile()
{
    clearFutureTempFiles();

    int numTempFiles = tempFilePaths.size();
    // TODO: for outputMediaDisplays there might not be a
    // targetFilePath yet, so we should handle that case
    // "originalFile" is the first file that was displayed 
    // in this mediaDisplay (either the first input)
    // or the first output)
    File originalFile;
    if (targetFilePath.isLocalFile())
        originalFile = targetFilePath.getLocalFile();        

    File targetFile;

    if (! numTempFiles)
    {
        targetFile = originalFile;
    }
    else
    {
        targetFile = getTempFilePath().getLocalFile();
    }

    String docsDirectory =
        File::getSpecialLocation(File::SpecialLocationType::userDocumentsDirectory)
            .getFullPathName();

    String targetFileName = originalFile.getFileNameWithoutExtension();
    String targetFileExtension = originalFile.getFileExtension();

    URL tempFilePath = URL(File(docsDirectory + "/HARP/" + targetFileName + "_"
                                + String(numTempFiles) + targetFileExtension));

    File tempFile = tempFilePath.getLocalFile();

    tempFile.getParentDirectory().createDirectory();

    if (! targetFile.copyFileTo(tempFile))
    {
        DBG("MediaDisplayComponent::generateTempFile: Failed to copy file "
            << targetFile.getFullPathName() << " to " << tempFile.getFullPathName() << ".");

        AlertWindow(
            "Error", "Failed to create temporary file for processing.", AlertWindow::WarningIcon);
    }
    else
    {
        DBG("MediaDisplayComponent::generateTempFile: Copied file "
            << targetFile.getFullPathName() << " to " << tempFile.getFullPathName() << ".");
    }

    tempFilePaths.add(tempFilePath);
    currentTempFileIdx++;
}

bool MediaDisplayComponent::iteratePreviousTempFile()
{
    if (currentTempFileIdx > 0)
    {
        currentTempFileIdx--;

        updateDisplay(getTempFilePath());

        return true;
    }
    else
    {
        return false;
    }
}

bool MediaDisplayComponent::iterateNextTempFile()
{
    if (currentTempFileIdx + 1 < tempFilePaths.size())
    {
        currentTempFileIdx++;

        updateDisplay(getTempFilePath());

        return true;
    }
    else
    {
        return false;
    }
}

void MediaDisplayComponent::clearFutureTempFiles()
{
    int n = tempFilePaths.size() - (currentTempFileIdx + 1);

    tempFilePaths.removeLast(n);

    clearLabels(currentTempFileIdx + 1);
}

void MediaDisplayComponent::overwriteTarget()
{
    // Overwrite the original file - necessary for seamless sample editing integration

    File targetFile = targetFilePath.getLocalFile();
    File tempFile = getTempFilePath().getLocalFile();

    String parentDirectory = targetFile.getParentDirectory().getFullPathName();
    String targetFileName = targetFile.getFileNameWithoutExtension();
    String targetFileExtension = targetFile.getFileExtension();

    File backupFile =
        File(parentDirectory + "/" + targetFileName + "_BACKUP" + targetFileExtension);

    if (targetFile.copyFileTo(backupFile))
    {
        DBG("MediaDisplayComponent::overwriteTarget: Created backup of file"
            << targetFile.getFullPathName() << " at " << backupFile.getFullPathName() << ".");
    }
    else
    {
        DBG("MediaDisplayComponent::overwriteTarget: Failed to create backup of file"
            << targetFile.getFullPathName() << " at " << backupFile.getFullPathName() << ".");
    }

    if (tempFile.copyFileTo(targetFile))
    {
        DBG("MediaDisplayComponent::overwriteTarget: Overwriting file "
            << targetFile.getFullPathName() << " with " << tempFile.getFullPathName() << ".");
    }
    else
    {
        DBG("MediaDisplayComponent::overwriteTarget: Failed to overwrite file "
            << targetFile.getFullPathName() << " with " << tempFile.getFullPathName() << ".");
    }
}

void MediaDisplayComponent::filesDropped(const StringArray& files, int /*x*/, int /*y*/)
{
    // TODO - warning or handling for additional files

    // Avoid self-dragging
    if (getTargetFilePath() == URL(File(files[0]))) {
        DBG("Won't self drag");
        return;
    }

    droppedFilePath = URL(File(files[0]));
    auto mediaFile = droppedFilePath.getLocalFile();
    // sendChangeMessage();
    // loadMediaFile(droppedFilePath);
    String extension = mediaFile.getFileExtension();

    bool matchingDisplay = getInstanceExtensions().contains(extension);

    if (! matchingDisplay)
    {
        AlertWindow::showMessageBoxAsync(
            AlertWindow::WarningIcon, "Wrong file extension", "Please drop one of the following file types: " + getInstanceExtensions().joinIntoString(", "), "OK");
    }
    else
    {
        setupDisplay(URL(mediaFile));
        saveFileButton.setMode(saveButtonActiveInfo.label);
    }
    droppedFilePath = URL();
}

void MediaDisplayComponent::openFileChooser()
{
    StringArray allExtensions = StringArray(getInstanceExtensions());
    // allExtensions.mergeArray(midiExtensions);

    String filePatternsAllowed = "*" + allExtensions.joinIntoString(";*");

    openFileBrowser =
        std::make_unique<FileChooser>("Select a media file...", File(), filePatternsAllowed);

    openFileBrowser->launchAsync(FileBrowserComponent::openMode
                                        | FileBrowserComponent::canSelectFiles,
                                    [this](const FileChooser& browser)
                                    {
                                        File chosenFile = browser.getResult();
                                        if (chosenFile != File {})
                                        {
                                            setupDisplay(URL(chosenFile));
                                            saveFileButton.setMode(saveButtonActiveInfo.label);
                                        }
                                    });
}

void MediaDisplayComponent::saveCallback()
{
    if (saveFileButton.getModeName() == saveButtonActiveInfo.label)
    {
        overwriteTarget();
        // saveFileButton.setEnabled(false);
        saveFileButton.setMode(saveButtonInactiveInfo.label);
        statusBox->setStatusMessage("File saved successfully");
    }
    else
    {
        statusBox->setStatusMessage("Nothing to save");
    }
}

void MediaDisplayComponent::mouseDrag(const MouseEvent& e)
{
    if (isFileLoaded())
    {
        if (!isPlaying() && getLocalBounds().contains(getMouseXYRelative()))
        {
            float x_ = (float) e.x;

            double visibleStart = visibleRange.getStart();
            double visibleStop = visibleStart + visibleRange.getLength();

            x_ = jmax(timeToMediaX(visibleStart), x_);
            x_ = jmin(timeToMediaX(visibleStop), x_);

            setPlaybackPosition(mediaXToTime(x_));
        }

        if (!getLocalBounds().contains(getMouseXYRelative()))
        {
            performExternalDragDropOfFiles(StringArray(getTempFilePath().getLocalFile().getFullPathName()), true, this);

            if (! isPlaying())
            {
                setPlaybackPosition(0.0);
            }
        }

        updateCursorPosition();
    }
}

void MediaDisplayComponent::mouseUp(const MouseEvent& e)
{
    mouseDrag(e); // make sure playback position has been updated

    if (e.eventComponent == getMediaComponent() && isFileLoaded() && isMouseOver(true)) //Only start playback if we're still in this area
    {
        start();
        sendChangeMessage();
    }
}

void MediaDisplayComponent::start()
{
    startPlaying();

    startTimerHz(40);

    playStopButton.setMode(stopButtonInfo.label);
}

void MediaDisplayComponent::stop()
{
    stopPlaying();

    stopTimer();

    currentPositionMarker.setVisible(false);
    setPlaybackPosition(0.0);

    playStopButton.setMode(playButtonInfo.label);
}

float MediaDisplayComponent::getPixelsPerSecond()
{
    return getMediaWidth() / visibleRange.getLength();
}

void MediaDisplayComponent::updateVisibleRange(Range<double> r)
{
    visibleRange = r;

    horizontalScrollBar.setCurrentRange(visibleRange);
    updateCursorPosition();
    repositionLabels();
    repaint();
}

String MediaDisplayComponent::getMediaHandlerInstructions()
{
    String toolTipText = mediaHandlerInstructions;

    for (OverheadLabelComponent* label : overheadLabels)
    {
        if (label->isMouseOver())
        {
            toolTipText = label->getDescription();
        }
    }

    for (LabelOverlayComponent* label : labelOverlays)
    {
        if (label->isMouseOver())
        {
            toolTipText = label->getDescription();
        }
    }

    return toolTipText;
}

void MediaDisplayComponent::addLabels(LabelList& labels)
{
    for (const auto& l : labels)
    {
        std::unique_ptr<OutputLabelComponent> lc = std::make_unique<OutputLabelComponent>((double)l->t, l->label);;

        if ((l->description).has_value()) {
            lc->setDescription((l->description).value());
        }

        if ((l->duration).has_value()) {
            lc->setDuration((double) (l->duration).value());
        }

        if ((l->color).has_value()) {
            lc->setColor(Colour((l->color).value()));
        }

        if ((l->link).has_value()) {
            lc->setLink((l->link).value());
        }

        float y;

        bool isOverlay = false;

        if (auto audioLabel = dynamic_cast<AudioLabel*>(l.get())) {
            if ((audioLabel->amplitude).has_value()) {
                isOverlay = true;

                float amp = (audioLabel->amplitude).value();

                y = LabelOverlayComponent::amplitudeToRelativeY(amp);
            }
        }

        if (auto midiLabel = dynamic_cast<MidiLabel*>(l.get())) {
            if ((midiLabel->pitch).has_value()) {
                isOverlay = true;

                float p = (midiLabel->pitch).value();

                y = LabelOverlayComponent::pitchToRelativeY(p);
            }
        }

        if (isOverlay) {
            auto lo = static_cast<LabelOverlayComponent*>(lc.get());
            lo->setRelativeY(y);

            addLabelOverlay(*lo);
        } else {
            auto ol = static_cast<OverheadLabelComponent*>(lc.get());
            addOverheadLabel(*ol);
        }
    }
}

void MediaDisplayComponent::addLabelOverlay(LabelOverlayComponent l)
{
    LabelOverlayComponent* label = new LabelOverlayComponent(l);
    label->setFont(Font(jmax(minFontSize, labelHeight - 2 * textSpacing)));
    label->setIndex(currentTempFileIdx);
    labelOverlays.add(label);

    Component* mediaComponent = getMediaComponent();
    mediaComponent->addAndMakeVisible(label);
    label->addMarkersTo(mediaComponent);
}

void MediaDisplayComponent::addOverheadLabel(OverheadLabelComponent l)
{
    OverheadLabelComponent* label = new OverheadLabelComponent(l);
    label->setFont(Font(jmax(minFontSize, labelHeight - 2 * textSpacing)));
    label->setIndex(currentTempFileIdx);
    overheadLabels.add(label);

    overheadPanel.addAndMakeVisible(label);

    Component* mediaComponent = getMediaComponent();
    label->addMarkersTo(mediaComponent);
}

void MediaDisplayComponent::clearLabels(int processingIdxCutoff)
{
    for (int i = labelOverlays.size() - 1; i >= 0; --i)
    {
        LabelOverlayComponent* l = labelOverlays.getReference(i);

        if (l->getIndex() >= processingIdxCutoff) {
            removeLabelOverlay(l);
        }
    }

    if (!processingIdxCutoff) {
        labelOverlays.clear();
    }

    for (int i = overheadLabels.size() - 1; i >= 0; --i)
    {
        OverheadLabelComponent* l = overheadLabels.getReference(i);

        if (l->getIndex() >= processingIdxCutoff) {
            removeOverheadLabel(l);
        }
    }

    if (!processingIdxCutoff) {
        overheadLabels.clear();
    }

    resized();
    repaint();
}

void MediaDisplayComponent::removeLabelOverlay(LabelOverlayComponent* l)
{
    Component* mediaComponent = getMediaComponent();

    l->removeMarkersFrom(mediaComponent);
    mediaComponent->removeChildComponent(l);

    labelOverlays.removeFirstMatchingValue(l);

    delete l;
}

void MediaDisplayComponent::removeOverheadLabel(OverheadLabelComponent* l)
{
    Component* mediaComponent = getMediaComponent();

    l->removeMarkersFrom(mediaComponent);
    overheadPanel.removeChildComponent(l);

    overheadLabels.removeFirstMatchingValue(l);

    delete l;
}

int MediaDisplayComponent::getNumOverheadLabels()
{
    int nOverheadLabels = 0;

    for (auto l : overheadLabels)
    {
        if (l->getIndex() == currentTempFileIdx)
        {
            nOverheadLabels++;
        }
    }

    return nOverheadLabels;
}

void MediaDisplayComponent::setNewTarget(URL filePath)
{
    targetFilePath = filePath;

    addNewTempFile();
}

double MediaDisplayComponent::mediaXToTime(const float x)
{
    float x_ = jmin(getMediaWidth(), jmax(0.0f, x));

    double t = ((double) (x_ / getPixelsPerSecond())) + getTimeAtOrigin();

    return t;
}

float MediaDisplayComponent::timeToMediaX(const double t)
{
    float x;

    if (visibleRange.getLength() <= 0)
    {
        x = 0;
    }
    else
    {
        double t_ = jmin(getTotalLengthInSecs(), jmax(0.0, t));

        x = ((float) (t_ - getTimeAtOrigin())) * getPixelsPerSecond();
    }

    return x;
}

float MediaDisplayComponent::mediaXToDisplayX(const float mX)
{
    float visibleStartX = visibleRange.getStart() * getPixelsPerSecond();
    float offsetX = ((float) getTimeAtOrigin()) * getPixelsPerSecond();

    float dX = controlSpacing + getMediaXPos() + mX - (visibleStartX - offsetX);

    return dX;
}

void MediaDisplayComponent::resetTransport()
{
    transportSource.stop();
    transportSource.setSource(nullptr);
}

void MediaDisplayComponent::horizontalMove(float deltaX)
{
    auto totalLength = visibleRange.getLength();
    auto visibleStart = visibleRange.getStart();
    // auto scrollTime = mediaXToTime(evt.position.getX());
    auto newStart = visibleStart - deltaX * totalLength / 10.0;
    newStart = jlimit(0.0, jmax(0.0, getTotalLengthInSecs() - totalLength), newStart);

    if (! isPlaying())
    {
        updateVisibleRange({ newStart, newStart + totalLength });
    }
}

void MediaDisplayComponent::horizontalZoom(float deltaZoom, float scrollPosX)
{
    auto totalLength = visibleRange.getLength();
    auto visibleStart = visibleRange.getStart();
    // auto scrollTime = mediaXToTime(evt.position.getX());
    currentHorizontalZoomFactor = jlimit(1.0, 1.99, currentHorizontalZoomFactor + deltaZoom);

    auto newScale = jmax(0.01, getTotalLengthInSecs() * (2 - currentHorizontalZoomFactor));

    auto newStart = scrollPosX - newScale * (scrollPosX - visibleStart) / totalLength;
    auto newEnd = scrollPosX + newScale * (visibleStart + totalLength - scrollPosX) / totalLength;

    updateVisibleRange({ newStart, newEnd });
}

void MediaDisplayComponent::populateTrackHeader()
{
    playButtonInfo = MultiButton::Mode {
        "Play",
        [this] { start(); },
        juce::Colours::limegreen,
        "Click to start playback",
        MultiButton::DrawingMode::IconOnly,
        fontaudio::Play,
    };
    stopButtonInfo = MultiButton::Mode {
        "Stop",
        [this] { stop(); },
        Colours::orangered,
        "Click to stop playback",
        MultiButton::DrawingMode::IconOnly,
        fontaudio::Stop,
    };
    playStopButton.addMode(playButtonInfo);
    playStopButton.addMode(stopButtonInfo);
    playStopButton.setMode(playButtonInfo.label);
    playStopButton.setEnabled(true);
    headerComponent.addAndMakeVisible(playStopButton);

    chooseButtonInfo = MultiButton::Mode {
        "Choose",
        [this] { openFileChooser(); }, // chooseFile();
        juce::Colours::lightblue,
        "Click to choose a media file",
        MultiButton::DrawingMode::IconOnly,
        fontawesome::Folder,
    };
    chooseFileButton.addMode(chooseButtonInfo);
    chooseFileButton.setMode(chooseButtonInfo.label);
    headerComponent.addAndMakeVisible(chooseFileButton);

    saveButtonActiveInfo = MultiButton::Mode {
        "Save1",
        [this] { saveCallback(); }, // saveFile();
        juce::Colours::lightblue,
        "Click to save the media file",
        MultiButton::DrawingMode::IconOnly,
        fontawesome::Save,
    };
    // We can use a separate mode for the save button
    // to be used when there is nothing to save
    saveButtonInactiveInfo = MultiButton::Mode {
        "Save2", // mode labels need to be unique for the button
        [this] { saveCallback(); }, // saveFile();
        juce::Colours::lightgrey,
        "Nothing to save",
        MultiButton::DrawingMode::IconOnly,
        fontawesome::Save,
    };
    saveFileButton.addMode(saveButtonActiveInfo);
    saveFileButton.addMode(saveButtonInactiveInfo);
    saveFileButton.setMode(saveButtonInactiveInfo.label);
    headerComponent.addAndMakeVisible(saveFileButton);

}

void MediaDisplayComponent::resetPaths()
{
    clearDroppedFile();

    targetFilePath = URL();

    tempFilePaths.clear();
    currentTempFileIdx = -1;
}

int MediaDisplayComponent::correctToBounds(float x, float width) {

    x = jmax(timeToMediaX(0.0), x);
    x = jmin(timeToMediaX(getTotalLengthInSecs()) - width, x);

    return x;
}

// TODO - may be able to simplify some of this logic by embedding cursor in media component
void MediaDisplayComponent::updateCursorPosition()
{
    bool displayCursor =
        isFileLoaded() && (isPlaying() || (getMediaComponent()->isMouseButtonDown(false) && getLocalBounds().contains(getMouseXYRelative())));

    float cursorPositionX = mediaXToDisplayX(timeToMediaX(getPlaybackPosition()));

    Rectangle<int> mediaBounds = mediaComponent.getLocalBounds();

    float cursorBoundsStartX = mediaBounds.getX() + getMediaXPos();
    float cursorBoundsWidth = visibleRange.getLength() * getPixelsPerSecond();

    // TODO - due to very small differences, cursor may not be visible at media bounds when zoomed in
    if (cursorPositionX >= cursorBoundsStartX
        && cursorPositionX <= (cursorBoundsStartX + cursorBoundsWidth))
    {
        currentPositionMarker.setVisible(displayCursor);
    }
    else
    {
        currentPositionMarker.setVisible(false);
    }

    cursorPositionX -= cursorWidth / 2.0f;
    cursorPositionX += mediaComponent.getBounds().getX();

    currentPositionMarker.setRectangle(Rectangle<float>(
        cursorPositionX, mediaBounds.getY(), cursorWidth, mediaBounds.getHeight()));
}

void MediaDisplayComponent::timerCallback()
{
    if (isPlaying())
    {
        updateVisibleRange(visibleRange);
    }
    else
    {
        stop();
        sendChangeMessage();
    }
}

void MediaDisplayComponent::scrollBarMoved(ScrollBar* scrollBarThatHasMoved,
                                           double scrollBarRangeStart)
{
    if (scrollBarThatHasMoved == &horizontalScrollBar)
    {
        updateVisibleRange(visibleRange.movedToStartAt(scrollBarRangeStart));
    }
}

void MediaDisplayComponent::mouseWheelMove(const MouseEvent& evt, const MouseWheelDetails& wheel)
{
    // DBG("Mouse wheel moved: deltaX=" << wheel.deltaX << ", deltaY=" << wheel.deltaY << ", scrollPos:" << evt.position.getX());

    if (getTotalLengthInSecs() > 0.0)
    {
        bool isCmdPressed = evt.mods.isCommandDown(); // Command key
        bool isShiftPressed = evt.mods.isShiftDown(); // Shift key
        bool isCtrlPressed = evt.mods.isCtrlDown(); // Control key

#if JUCE_MAC
        bool zoomMod = isCmdPressed;
#else
        bool zoomMod = isCtrlPressed;
#endif

        auto totalLength = visibleRange.getLength();
        auto visibleStart = visibleRange.getStart();
        auto scrollTime = mediaXToTime(evt.position.getX());
        DBG("Visible range: (" << visibleStart << ", " << visibleStart + totalLength
                               << ") Scrolled at time: " << scrollTime);

        if (std::abs(wheel.deltaX) > 2 * std::abs(wheel.deltaY))
        {
            // Horizontal scroll when using 2-finger swipe in macbook trackpad
            horizontalMove(wheel.deltaX);
        }
        else if (std::abs(wheel.deltaY) > 2 * std::abs(wheel.deltaX))
        {
            // if (wheel.deltaY != 0) {
            horizontalZoom(wheel.deltaY, scrollTime);

            // }
        }
        else
        {
            // Do nothing
        }

        repaint();
    }
}<|MERGE_RESOLUTION|>--- conflicted
+++ resolved
@@ -24,7 +24,6 @@
     currentPositionMarker.setFill(Colours::white.withAlpha(0.85f));
     addAndMakeVisible(currentPositionMarker);
 
-<<<<<<< HEAD
 
     trackNameLabel.setText(trackName, juce::dontSendNotification);
     addAndMakeVisible(headerComponent);
@@ -33,9 +32,7 @@
     // Add controls to headerComponent
     headerComponent.addAndMakeVisible(trackNameLabel);
     populateTrackHeader();
-=======
-    addAndMakeVisible(overheadPanel);
->>>>>>> c9b6773b
+    addAndMakeVisible(overheadPanel); // new from v2
 }
 
 MediaDisplayComponent::~MediaDisplayComponent()
@@ -63,7 +60,6 @@
 
 void MediaDisplayComponent::resized()
 {
-<<<<<<< HEAD
     auto totalBounds = getLocalBounds();
 
     // Build trackRowBox items
@@ -118,33 +114,29 @@
     // Set text justification to centered
     trackNameLabel.setJustificationType(juce::Justification::centred);
     
-=======
     repositionOverheadPanel();
-    repositionContent();
->>>>>>> c9b6773b
+    // repositionContent();
     repositionScrollBar();
     repositionLabels();
 }
 
-<<<<<<< HEAD
-=======
-void MediaDisplayComponent::repositionOverheadPanel()
+void MediaDisplayComponent::repositionOverheadPanel() // new from v2
 {
     if (getNumOverheadLabels())
     {
-        overheadPanel.setBounds(getLocalBounds()
+        overheadPanel.setBounds(getLocalBounds() // cb: replace with mediaComponent.getLocalBounds() ?
                                     .removeFromTop(labelHeight + 2 * controlSpacing + 2)
                                     .reduced(controlSpacing));
     }
     else
     {
-        overheadPanel.setBounds(getLocalBounds().removeFromTop(0));
-    }
-}
-
-Rectangle<int> MediaDisplayComponent::getContentBounds()
-{
-    Rectangle<int> contentBounds = getLocalBounds()
+        overheadPanel.setBounds(getLocalBounds().removeFromTop(0)); // cb: replace with mediaComponent.getLocalBounds() ?
+    }
+}
+
+Rectangle<int> MediaDisplayComponent::getContentBounds() // new from v2
+{
+    Rectangle<int> contentBounds = getLocalBounds() // cb: replace with mediaComponent.getLocalBounds() ?
         .removeFromTop(getHeight() - (scrollBarSize + 2 * controlSpacing));
 
     if (getNumOverheadLabels())
@@ -154,7 +146,6 @@
 
     return contentBounds.reduced(controlSpacing);
 }
->>>>>>> c9b6773b
 
 void MediaDisplayComponent::repositionScrollBar()
 {
