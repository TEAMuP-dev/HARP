#pragma once

#include "juce_gui_basics/juce_gui_basics.h"

using namespace juce;

class OutputLabelComponent : public Label
{
    // TODO - base class for labels
};

class OverheadLabelComponent : public OutputLabelComponent
{
    // TODO - labels without specified height (display above media)
};

class LabelOverlayComponent : public OutputLabelComponent
{
public:
    LabelOverlayComponent(double t, String lbl, float y);
    LabelOverlayComponent(double t, String lbl, float y, double dur);
    LabelOverlayComponent(double t, String lbl, float y, String dsc);
    LabelOverlayComponent(double t, String lbl, float y, double dur, String dsc);
    LabelOverlayComponent(double t, String lbl, float y, double dur, String dsc, Colour color);
    LabelOverlayComponent(double t, String lbl, float y, double dur, String dsc, Colour color, String lnk);
    LabelOverlayComponent(const LabelOverlayComponent& other);
    ~LabelOverlayComponent();

    void setDefaultAttributes();

    static float amplitudeToRelativeY(float amplitude);
    static float frequencyToRelativeY(float frequency);
    static float pitchToRelativeY(float pitch);

    void setTime(double t) { time = t; }
    void setLabel(String lbl) { label = lbl; }

    void setRelativeY(float y) { relativeY = y; }

    void setDuration(double dur) { duration = dur; }
    void setDescription(String d) { description = d; }
<<<<<<< HEAD
    void setColor(Colour clr) {color = clr; }
    void setLink(String l) {link = l; 
    DBG("Link set to " << l);}
=======
    void setColor(Colour clr) { color = clr; }
>>>>>>> 32264677

    double getTime() const { return time; }
    String getLabel() const { return label; }

    float getRelativeY() const { return relativeY; }

    double getDuration() const { return duration; }
    String getDescription() const { return description; }
    Colour getColor() const { return color; }
    String getLink() const { DBG("Giving link " << link); 
    return link; }

protected:
    double time;
    String label;

    float relativeY;

    // Optional
    double duration = 0.0;
    String description { "" };
    Colour color = Colours::purple.withAlpha(0.8f);
    String link { "" };
};<|MERGE_RESOLUTION|>--- conflicted
+++ resolved
@@ -39,13 +39,8 @@
 
     void setDuration(double dur) { duration = dur; }
     void setDescription(String d) { description = d; }
-<<<<<<< HEAD
-    void setColor(Colour clr) {color = clr; }
-    void setLink(String l) {link = l; 
-    DBG("Link set to " << l);}
-=======
     void setColor(Colour clr) { color = clr; }
->>>>>>> 32264677
+    void setLink(String l) {link = l; }
 
     double getTime() const { return time; }
     String getLabel() const { return label; }
