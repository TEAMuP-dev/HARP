#pragma once

#include "juce_core/juce_core.h"
#include "juce_gui_basics/juce_gui_basics.h"
#include <juce_audio_utils/juce_audio_utils.h>

#include "../utils.h"
#include "OutputLabelComponent.h"
#include "../gui/MultiButton.h"


using namespace juce;

class OverheadPanel : public Component
{
public:
    void paint(Graphics& g) override
    {
        g.fillAll(Colours::darkgrey.darker());
    }
};

class MediaDisplayComponent : public Component,
                              public ChangeListener,
                              public ChangeBroadcaster,
                              public FileDragAndDropTarget,
                              public DragAndDropContainer,
                              private Timer,
                              private ScrollBar::Listener
{
public:
    MediaDisplayComponent();
    MediaDisplayComponent(String trackName);
    ~MediaDisplayComponent();

    virtual StringArray getInstanceExtensions() = 0;

    void paint(Graphics& g) override;
    virtual void resized() override;
    virtual void repositionOverheadPanel();
    Rectangle<int> getContentBounds();
    // virtual void repositionContent() {};
    virtual void repositionScrollBar();

    virtual Component* getMediaComponent() { return this; }
    virtual float getMediaXPos() { return 0.0f; }

    String getTrackName() { return trackName; }
    float getMediaHeight() { return getMediaComponent()->getHeight(); }
    float getMediaWidth() { return getMediaComponent()->getWidth(); }

    void repositionLabels();

    void changeListenerCallback(ChangeBroadcaster*) override;

    virtual void loadMediaFile(const URL& filePath) = 0;

    void resetMedia();

    void setupDisplay(const URL& filePath);
    void updateDisplay(const URL& filePath);

    URL getTargetFilePath() { return targetFilePath; }

    bool isFileLoaded() { return ! tempFilePaths.isEmpty(); }

    void addNewTempFile();

    URL getTempFilePath() { return tempFilePaths.getReference(currentTempFileIdx); }

    bool iteratePreviousTempFile();
    bool iterateNextTempFile();

    void clearFutureTempFiles();

    void overwriteTarget();

    bool isInterestedInFileDrag(const StringArray& /*files*/) override { return true; }

    void filesDropped(const StringArray& files, int /*x*/, int /*y*/) override;

    URL getDroppedFilePath() { return droppedFilePath; }

    bool isFileDropped() { return ! droppedFilePath.isEmpty(); }

    void openFileChooser();

    // Callback for the save button
    void saveCallback();

    bool displaysInput() {return ioMode == 0;}
    bool displaysOutput() {return ioMode == 1;}
    
    void clearDroppedFile() { droppedFilePath = URL(); }

    virtual void setPlaybackPosition(double t) { transportSource.setPosition(t); }
    virtual double getPlaybackPosition() { return transportSource.getCurrentPosition(); }

    void mouseDown(const MouseEvent& e) override { mouseDrag(e); }
    void mouseDrag(const MouseEvent& e) override;
    void mouseUp(const MouseEvent& e) override;

    virtual bool isPlaying() { return transportSource.isPlaying(); }
    virtual void startPlaying() { transportSource.start(); }
    virtual void stopPlaying() { transportSource.stop(); }

    void start();
    void stop();

    virtual double getTotalLengthInSecs() = 0;
    virtual double getTimeAtOrigin() { return 0.0; }
    virtual float getPixelsPerSecond();

    virtual void updateVisibleRange(Range<double> r);

    String getMediaHandlerInstructions();

    void addLabels(LabelList& labels);
    void clearLabels(int processingIdxCutoff = 0);

    void addLabelOverlay(LabelOverlayComponent l);
    void removeLabelOverlay(LabelOverlayComponent* l);

    void addOverheadLabel(OverheadLabelComponent l);
    void removeOverheadLabel(OverheadLabelComponent* l);

    int getNumOverheadLabels();

protected:
    void setNewTarget(URL filePath);

    double mediaXToTime(const float x);
    float timeToMediaX(const double t);
    float mediaXToDisplayX(const float mX);

    void resetTransport();

    void horizontalMove(float deltaX);

    void horizontalZoom(float deltaZoom, float scrollPosX);

    const int controlSpacing = 1;
    const int scrollBarSize = 8;

    const int textSpacing = 2;
    const int minFontSize = 10;
    const int labelHeight = 20;

    Range<double> visibleRange;

    OverheadPanel overheadPanel;
    ScrollBar horizontalScrollBar { false };

    String mediaHandlerInstructions;

    AudioFormatManager formatManager;
    AudioDeviceManager deviceManager;

    AudioSourcePlayer sourcePlayer;
    AudioTransportSource transportSource;

    std::unique_ptr<FileChooser> openFileBrowser;
    std::unique_ptr<FileChooser> saveFileBrowser;

    juce::SharedResourcePointer<InstructionBox> instructionBox;
    juce::SharedResourcePointer<StatusBox> statusBox;

    juce::FlexBox mainFlexBox;
    juce::FlexBox headerFlexBox;
    juce::FlexBox mediaFlexBox;
    // Track sub-components
    // Left panel containing track name and buttons
    juce::Component headerComponent;
    // Media (audio or MIDI) content area
    juce::Component mediaComponent;  
    // Header sub-components
    juce::Label trackNameLabel;
    MultiButton playStopButton;
    MultiButton::Mode playButtonInfo;
    MultiButton::Mode stopButtonInfo;
    MultiButton chooseFileButton;
    MultiButton::Mode chooseButtonInfo;
    MultiButton saveFileButton;
    MultiButton::Mode saveButtonActiveInfo;
    MultiButton::Mode saveButtonInactiveInfo;

private:

    void populateTrackHeader();

    void resetPaths();

    virtual void resetDisplay() = 0;

    virtual void postLoadActions(const URL& filePath) = 0;

    int correctToBounds(float x, float width);

    void updateCursorPosition();

    void timerCallback() override;

    void scrollBarMoved(ScrollBar* scrollBarThatHasMoved, double scrollBarRangeStart) override;

    void mouseWheelMove(const MouseEvent&, const MouseWheelDetails& wheel) override;

    URL targetFilePath;
    URL droppedFilePath;

    int currentTempFileIdx;
    Array<URL> tempFilePaths;

    const float cursorWidth = 1.5f;
    DrawableRectangle currentPositionMarker;

    double currentHorizontalZoomFactor;

<<<<<<< HEAD
    const int textSpacing = 2;
    const int minFontSize = 10;
    const int labelHeight = 20;

    bool ioMode = 0; // 0 input, 1 output

    Array<LabelOverlayComponent*> labelOverlays;
    Array<OverheadLabelComponent*> oveheadLabels;

    juce::String trackName;
=======
    Array<LabelOverlayComponent*> labelOverlays;
    Array<OverheadLabelComponent*> overheadLabels;
>>>>>>> c9b6773b
};<|MERGE_RESOLUTION|>--- conflicted
+++ resolved
@@ -215,19 +215,14 @@
 
     double currentHorizontalZoomFactor;
 
-<<<<<<< HEAD
-    const int textSpacing = 2;
-    const int minFontSize = 10;
-    const int labelHeight = 20;
+    // const int textSpacing = 2;
+    // const int minFontSize = 10;
+    // const int labelHeight = 20;
 
     bool ioMode = 0; // 0 input, 1 output
 
-    Array<LabelOverlayComponent*> labelOverlays;
-    Array<OverheadLabelComponent*> oveheadLabels;
-
-    juce::String trackName;
-=======
     Array<LabelOverlayComponent*> labelOverlays;
     Array<OverheadLabelComponent*> overheadLabels;
->>>>>>> c9b6773b
+
+    juce::String trackName;
 };