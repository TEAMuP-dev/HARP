#pragma once

#include "juce_core/juce_core.h"
#include "juce_gui_basics/juce_gui_basics.h"
#include <juce_audio_utils/juce_audio_utils.h>

#include "../gui/MultiButton.h"
#include "../utils.h"
#include "OutputLabelComponent.h"

using namespace juce;

class OverheadPanel : public Component
{
public:
    void paint(Graphics& g) override { g.fillAll(Colours::darkgrey.darker()); }
};

class MediaDisplayComponent : public Component,
                              public ChangeListener,
                              public ChangeBroadcaster,
                              public FileDragAndDropTarget,
                              public DragAndDropContainer,
                              private Timer,
                              private ScrollBar::Listener
{
public:
    enum IOMode
    {
        Input,
        Output,
        // Hybrid
    };

    MediaDisplayComponent();
    // MediaDisplayComponent(String trackName);
    MediaDisplayComponent(String trackName, bool required = true);
    ~MediaDisplayComponent() override;

    virtual StringArray getInstanceExtensions() = 0;

    void paint(Graphics& g) override;
    virtual void resized() override;
    virtual void repositionOverheadPanel();
    Rectangle<int> getContentBounds();
    // virtual void repositionContent() {};
    virtual void repositionScrollBar();

    virtual Component* getMediaComponent() { return this; }
    virtual float getMediaXPos() { return 0.0f; }

    String getTrackName() { return trackName; }
    void setTrackName(String name) { trackName = name; }
    void setTrackId(juce::Uuid id) { trackID = id; }
    juce::Uuid getTrackId() { return trackID; }

    float getMediaHeight() { return static_cast<float>(getMediaComponent()->getHeight()); }
    float getMediaWidth() { return static_cast<float>(getMediaComponent()->getWidth()); }

    void repositionLabels();

    void changeListenerCallback(ChangeBroadcaster*) override;

    virtual void loadMediaFile(const URL& filePath) = 0;

    void resetMedia();

    void setupDisplay(const URL& filePath);
    void updateDisplay(const URL& filePath);

    URL getTargetFilePath() { return targetFilePath; }

    bool isFileLoaded() { return ! tempFilePaths.isEmpty(); }

    void addNewTempFile();

    URL getTempFilePath() { return tempFilePaths.getReference(currentTempFileIdx); }

    bool iteratePreviousTempFile();
    bool iterateNextTempFile();

    void clearFutureTempFiles();

    void overwriteTarget();

    bool isInterestedInFileDrag(const StringArray& /*files*/) override { return true; }

    void filesDropped(const StringArray& files, int /*x*/, int /*y*/) override;

    URL getDroppedFilePath() { return droppedFilePath; }

    bool isFileDropped() { return ! droppedFilePath.isEmpty(); }

    void openFileChooser();

    // Callback for the save button
    void saveCallback();

    bool displaysInput() { return ioMode == 0; }
    bool displaysOutput() { return ioMode == 1; }

    void clearDroppedFile() { droppedFilePath = URL(); }

    virtual void setPlaybackPosition(double t) { transportSource.setPosition(t); }
    virtual double getPlaybackPosition() { return transportSource.getCurrentPosition(); }

    void mouseDown(const MouseEvent& e) override { mouseDrag(e); }
    void mouseDrag(const MouseEvent& e) override;
    void mouseUp(const MouseEvent& e) override;

    virtual bool isPlaying() { return transportSource.isPlaying(); }
    virtual void startPlaying() { transportSource.start(); }
    virtual void stopPlaying() { transportSource.stop(); }

    void start();
    void stop();

    virtual double getTotalLengthInSecs() = 0;
    virtual double getTimeAtOrigin() { return 0.0; }
    virtual float getPixelsPerSecond();

    virtual void updateVisibleRange(Range<double> r);

    String getMediaHandlerInstructions();
    void setMediaHandlerInstructions(String instructions);

    void addLabels(LabelList& labels);
    void clearLabels(int processingIdxCutoff = 0);

    void addLabelOverlay(LabelOverlayComponent* l);
    void removeLabelOverlay(LabelOverlayComponent* l);

    void addOverheadLabel(OverheadLabelComponent* l);
    void removeOverheadLabel(OverheadLabelComponent* l);

    int getNumOverheadLabels();

    std::function<void(const juce::String&)> instructionBoxWriter;

    void setIOMode(IOMode mode) { ioMode = mode; }
    IOMode getIOMode() { return ioMode; }

    // void setRequired(bool required) { _required = required; }
    bool isRequired() const { return _required; }

protected:
    virtual bool shouldRenderLabel(const std::unique_ptr<OutputLabel>& /*label*/) const
    {
        return true;
    }

    void setNewTarget(URL filePath);

    double mediaXToTime(const float x);
    float timeToMediaX(const double t);
    float mediaXToDisplayX(const float mX);

    void resetTransport();

    void horizontalMove(float deltaX);

    void horizontalZoom(float deltaZoom, float scrollPosX);

    const int controlSpacing = 1;
    const int scrollBarSize = 8;

    const int textSpacing = 2;
    const int minFontSize = 10;
    const int labelHeight = 20;

    Range<double> visibleRange;

    OverheadPanel overheadPanel;
    ScrollBar horizontalScrollBar { false };

    String mediaHandlerInstructions;

    AudioFormatManager formatManager;
    AudioDeviceManager deviceManager;

    AudioSourcePlayer sourcePlayer;
    AudioTransportSource transportSource;

    std::unique_ptr<FileChooser> openFileBrowser;
    std::unique_ptr<FileChooser> saveFileBrowser;

    juce::SharedResourcePointer<InstructionBox> instructionBox;
    juce::SharedResourcePointer<StatusBox> statusBox;

    juce::FlexBox mainFlexBox;
    juce::FlexBox headerFlexBox;
    juce::FlexBox mediaFlexBox;
    // Track sub-components
    // Left panel containing track name and buttons
    juce::Component headerComponent;
    // Media (audio or MIDI) content area
    juce::Component mediaComponent;
    // Header sub-components
    juce::Label trackNameLabel;
    MultiButton playStopButton;
    MultiButton::Mode playButtonInfo;
    MultiButton::Mode stopButtonInfo;
    MultiButton chooseFileButton;
    MultiButton::Mode chooseButtonInfo;
    MultiButton saveFileButton;
    MultiButton::Mode saveButtonActiveInfo;
    MultiButton::Mode saveButtonInactiveInfo;

private:
    void populateTrackHeader();

    void resetPaths();

    virtual void resetDisplay() = 0;

    virtual void postLoadActions(const URL& filePath) = 0;

    int correctToBounds(float x, float width);

    void updateCursorPosition();

    void timerCallback() override;

    void scrollBarMoved(ScrollBar* scrollBarThatHasMoved, double scrollBarRangeStart) override;

    void mouseWheelMove(const MouseEvent&, const MouseWheelDetails& wheel) override;

    void mouseEnter(const juce::MouseEvent& /*event*/) override;
    void mouseExit(const juce::MouseEvent& /*event*/) override;

    URL targetFilePath;
    URL droppedFilePath;

    int currentTempFileIdx;
    Array<URL> tempFilePaths;

    const float cursorWidth = 1.5f;
    DrawableRectangle currentPositionMarker;

    double currentHorizontalZoomFactor;

<<<<<<< HEAD
    IOMode ioMode = IOMode::Input;
    // It's const because we only set it in the constructor
    // and never change it again
    const bool _required = true;

    Array<LabelOverlayComponent*> labelOverlays;
    Array<OverheadLabelComponent*> overheadLabels;

    juce::String trackName;
    juce::Uuid trackID;
=======
    OwnedArray<LabelOverlayComponent> labelOverlays;
    OwnedArray<OverheadLabelComponent> overheadLabels;
>>>>>>> ce5f3792
};<|MERGE_RESOLUTION|>--- conflicted
+++ resolved
@@ -239,19 +239,14 @@
 
     double currentHorizontalZoomFactor;
 
-<<<<<<< HEAD
     IOMode ioMode = IOMode::Input;
     // It's const because we only set it in the constructor
     // and never change it again
     const bool _required = true;
 
-    Array<LabelOverlayComponent*> labelOverlays;
-    Array<OverheadLabelComponent*> overheadLabels;
+    OwnedArray<LabelOverlayComponent> labelOverlays;
+    OwnedArray<OverheadLabelComponent> overheadLabels;
 
     juce::String trackName;
     juce::Uuid trackID;
-=======
-    OwnedArray<LabelOverlayComponent> labelOverlays;
-    OwnedArray<OverheadLabelComponent> overheadLabels;
->>>>>>> ce5f3792
 };