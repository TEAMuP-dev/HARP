#include "AudioDisplayComponent.h"

AudioDisplayComponent::AudioDisplayComponent()
{
    thread.startThread(Thread::Priority::normal);

    thumbnailComponent.addMouseListener(this, true);
    addAndMakeVisible(thumbnailComponent);

    thumbnail.addChangeListener(this);

    mediaHandlerInstructions =
        "Audio waveform.\nClick and drag to start playback from any point in the waveform\nVertical scroll to zoom in/out.\nHorizontal scroll to move the waveform.";
}

AudioDisplayComponent::~AudioDisplayComponent()
{
    resetTransport();

    thumbnail.removeChangeListener(this);
}

StringArray AudioDisplayComponent::getSupportedExtensions()
{
    StringArray extensions;

    extensions.add(".wav");
    extensions.add(".bwf");
    extensions.add(".aiff");
    extensions.add(".aif");
    extensions.add(".flac");
    extensions.add(".ogg");
    extensions.add(".mp3");

    return extensions;
}

void AudioDisplayComponent::repositionContent()
{
    thumbnailComponent.setBounds(getContentBounds());
}

void AudioDisplayComponent::loadMediaFile(const URL& filePath)
{
    const auto source = std::make_unique<URLInputSource>(filePath);

    File audioFile = filePath.getLocalFile();

    if (source == nullptr)
    {
        DBG("AudioDisplayComponent::loadMediaFile: File " << audioFile.getFullPathName()
                                                          << " does not exist.");
        // TODO - better error handing
        jassertfalse;
        return;
    }

    auto stream = rawToUniquePtr(source->createInputStream());

    if (stream == nullptr)
    {
        DBG("AudioDisplayComponent::loadMediaFile: Failed to load file "
            << audioFile.getFullPathName() << ".");
        // TODO - better error handing
        jassertfalse;
        return;
    }

    auto reader = rawToUniquePtr(formatManager.createReaderFor(std::move(stream)));

    if (reader == nullptr)
    {
        DBG("AudioDisplayComponent::loadMediaFile: Failed to read file "
            << audioFile.getFullPathName() << ".");
        // TODO - better error handing
        jassertfalse;
        return;
    }

    audioFileSource = std::make_unique<AudioFormatReaderSource>(reader.release(), true);

    // ..and plug it into our transport source
    transportSource.setSource(
        audioFileSource.get(),
        32768, // tells it to buffer this many samples ahead
        &thread, // this is the background thread to use for reading-ahead
        audioFileSource->getAudioFormatReader()->sampleRate); // allows for sample rate correction
}

void AudioDisplayComponent::addLabels(LabelList& labels)
{
    MediaDisplayComponent::addLabels(labels);

    for (const auto& l : labels)
    {
        if (auto audioLabel = dynamic_cast<AudioLabel*>(l.get()))
        {
            String lbl = l->label;
            String dsc = l->description;

            if (dsc.isEmpty())
            {
                dsc = lbl;
            }

            float dur = 0.0f;

            if ((l->duration).has_value())
            {
                dur = (l->duration).value();
            }

            Colour clr = Colours::purple.withAlpha(0.8f);

            if ((l->color).has_value())
            {
                clr = Colour((l->color).value());
            }

<<<<<<< HEAD
            String lnk = "";

            if ((l->link).has_value()) {
                lnk = (l->link).value();
            }


            if ((audioLabel->amplitude).has_value()) {
=======
            if ((audioLabel->amplitude).has_value())
            {
>>>>>>> 32264677
                float amp = (audioLabel->amplitude).value();

                float y = LabelOverlayComponent::amplitudeToRelativeY(amp);

<<<<<<< HEAD
                addLabelOverlay(LabelOverlayComponent((double) l->t, lbl, y, (double) dur, dsc, clr, lnk));
            } else {
                // TODO - OverheadLabelComponent((double) l->t, lbl, (double) dur, dsc, clr, lnk);
=======
                addLabelOverlay(
                    LabelOverlayComponent((double) l->t, lbl, y, (double) dur, dsc, clr));
            }
            else
            {
                // TODO - OverheadLabelComponent((double) l->t, lbl, (double) dur, dsc, clr);
>>>>>>> 32264677
            }
        }
    }
}

void AudioDisplayComponent::resetDisplay()
{
    MediaDisplayComponent::resetTransport();

    audioFileSource.reset();
    thumbnail.clear();
}

void AudioDisplayComponent::postLoadActions(const URL& filePath)
{
    if (auto inputSource = std::make_unique<URLInputSource>(filePath))
    {
        thumbnailCache.clear();
        thumbnail.setSource(inputSource.release());
    }
}<|MERGE_RESOLUTION|>--- conflicted
+++ resolved
@@ -117,7 +117,6 @@
                 clr = Colour((l->color).value());
             }
 
-<<<<<<< HEAD
             String lnk = "";
 
             if ((l->link).has_value()) {
@@ -126,26 +125,13 @@
 
 
             if ((audioLabel->amplitude).has_value()) {
-=======
-            if ((audioLabel->amplitude).has_value())
-            {
->>>>>>> 32264677
                 float amp = (audioLabel->amplitude).value();
 
                 float y = LabelOverlayComponent::amplitudeToRelativeY(amp);
 
-<<<<<<< HEAD
                 addLabelOverlay(LabelOverlayComponent((double) l->t, lbl, y, (double) dur, dsc, clr, lnk));
             } else {
                 // TODO - OverheadLabelComponent((double) l->t, lbl, (double) dur, dsc, clr, lnk);
-=======
-                addLabelOverlay(
-                    LabelOverlayComponent((double) l->t, lbl, y, (double) dur, dsc, clr));
-            }
-            else
-            {
-                // TODO - OverheadLabelComponent((double) l->t, lbl, (double) dur, dsc, clr);
->>>>>>> 32264677
             }
         }
     }
