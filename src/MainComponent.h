#pragma once

#include <juce_audio_basics/juce_audio_basics.h>
#include <juce_audio_devices/juce_audio_devices.h>
#include <juce_audio_formats/juce_audio_formats.h>
#include <juce_audio_processors/juce_audio_processors.h>
#include <juce_audio_utils/juce_audio_utils.h>
#include <juce_core/juce_core.h>
#include <juce_data_structures/juce_data_structures.h>
#include <juce_dsp/juce_dsp.h>
#include <juce_events/juce_events.h>
#include <juce_gui_basics/juce_gui_basics.h>
#include <juce_gui_extra/juce_gui_extra.h>

#include "WebModel.h"
#include "CtrlComponent.h"
#include "TitledTextBox.h"
#include "ThreadPoolJob.h"

#include "gui/MultiButton.h"
#include "gui/StatusComponent.h"
#include "gui/HoverHandler.h"

#include "media/MediaDisplayComponent.h"
#include "media/AudioDisplayComponent.h"
#include "media/MidiDisplayComponent.h"

using namespace juce;


// this only calls the callback ONCE
class TimedCallback : public Timer
{
public:
    TimedCallback(std::function<void()> callback, int interval) : mCallback(callback), mInterval(interval) {
        startTimer(mInterval);
    }

    ~TimedCallback() override {
        stopTimer();
    }

    void timerCallback() override {
        mCallback();
        stopTimer();
    }
private:
    std::function<void()> mCallback;
    int mInterval;
};

inline Colour getUIColourIfAvailable (LookAndFeel_V4::ColourScheme::UIColour uiColour, Colour fallback = Colour (0xff4d4d4d)) noexcept
{
    if (auto* v4 = dynamic_cast<LookAndFeel_V4*> (&LookAndFeel::getDefaultLookAndFeel()))
        return v4->getCurrentColourScheme().getUIColour (uiColour);

    return fallback;
}

inline std::unique_ptr<OutputStream> makeOutputStream (const URL& url)
{
    if (const auto doc = AndroidDocument::fromDocument (url))
        return doc.createOutputStream();

   #if ! JUCE_IOS
    if (url.isLocalFile())
        return url.getLocalFile().createOutputStream();
   #endif

    return url.createOutputStream();
}


<<<<<<< HEAD
=======

class ThumbnailComp  : public Component,
                           public ChangeListener,
                           public FileDragAndDropTarget,
                           public ChangeBroadcaster,
                           private ScrollBar::Listener,
                           private Timer
{
public:

    enum ActionType {
        FileDropped,
        TransportMoved,
        TransportStarted
    };
    

    ThumbnailComp (AudioFormatManager& formatManager,
                       AudioTransportSource& source,
                       Slider& slider)
        : transportSource (source),
          zoomSlider (slider),
          thumbnail (512, formatManager, thumbnailCache)
    {
        thumbnail.addChangeListener (this);

        addAndMakeVisible (scrollbar);
        scrollbar.setRangeLimits (visibleRange);
        scrollbar.setAutoHide (false);
        scrollbar.addListener (this);

        currentPositionMarker.setFill (Colours::white.withAlpha (0.85f));
        addAndMakeVisible (currentPositionMarker);
    }

    ~ThumbnailComp() override
    {
        scrollbar.removeListener (this);
        thumbnail.removeChangeListener (this);
    }

    void setURL (const URL& url)
    {
        if (auto inputSource = makeInputSource (url))
        {
            thumbnailCache.clear();
            thumbnail.setSource (inputSource.release());

            Range<double> newRange (0.0, thumbnail.getTotalLength());
            scrollbar.setRangeLimits (newRange);
            setRange (newRange);

            startTimerHz (40);
        }
    }

    URL getLastDroppedFile() const noexcept { return lastFileDropped; }
    ActionType getLastActionType() const noexcept { return lastActionType; }

    void setZoomFactor (double amount)
    {
        if (thumbnail.getTotalLength() > 0)
        {
            auto newScale = jmax (0.001, thumbnail.getTotalLength() * (1.0 - jlimit (0.0, 0.99, amount)));
            auto timeAtCentre = xToTime ((float) getWidth() / 2.0f);

            setRange ({ timeAtCentre - newScale * 0.5, timeAtCentre + newScale * 0.5 });
        }
    }

    void setRange (Range<double> newRange)
    {
        visibleRange = newRange;
        scrollbar.setCurrentRange (visibleRange);
        updateCursorPosition();
        repaint();
    }

    // void setFollowsTransport (bool shouldFollow)
    // {
    //     isFollowingTransport = shouldFollow;
    // }

    void paint (Graphics& g) override
    {
        g.fillAll (Colours::darkgrey);
        g.setColour (Colours::lightblue);

        if (thumbnail.getTotalLength() > 0.0)
        {
            auto thumbArea = getLocalBounds();

            thumbArea.removeFromBottom (scrollbar.getHeight() + 4);
            thumbnail.drawChannels (g, thumbArea.reduced (2),
                                    visibleRange.getStart(), visibleRange.getEnd(), 1.0f);
        }
        else
        {
            g.setFont (14.0f);
            g.drawFittedText ("(No audio file selected)", getLocalBounds(), Justification::centred, 2);
        }
    }

    void resized() override
    {
        scrollbar.setBounds (getLocalBounds().removeFromBottom (14).reduced (2));
    }

    void changeListenerCallback (ChangeBroadcaster*) override
    {
        // this method is called by the thumbnail when it has changed, so we should repaint it..
        repaint();
    }

    bool isInterestedInFileDrag (const StringArray& /*files*/) override
    {
        return true;
    }

    void filesDropped (const StringArray& files, int /*x*/, int /*y*/) override
    {
        lastFileDropped = URL (File (files[0]));
        lastActionType = FileDropped;
        sendChangeMessage();
    }

    void mouseDown (const MouseEvent& e) override
    {
        mouseDrag (e);
    }

    void mouseDrag (const MouseEvent& e) override
    {
        if (canMoveTransport())
            transportSource.setPosition (jmax (0.0, xToTime ((float) e.x)));
            lastActionType = TransportMoved;
    }

    void mouseUp (const MouseEvent&) override
    {
        if (lastActionType == TransportMoved) {
            // transportSource.start();
            lastActionType = TransportStarted;
            sendChangeMessage();
        }
        
    }

    
    void mouseWheelMove (const MouseEvent&, const MouseWheelDetails& wheel) override
    {
        // DBG("Mouse wheel moved: deltaX=" << wheel.deltaX << ", deltaY=" << wheel.deltaY);
        if (thumbnail.getTotalLength() > 0.0)
        {
            if (std::abs(wheel.deltaX) > 2 * std::abs(wheel.deltaY)) {
                auto newStart = visibleRange.getStart() - wheel.deltaX * (visibleRange.getLength()) / 10.0;
                newStart = jlimit(0.0, jmax(0.0, thumbnail.getTotalLength() - visibleRange.getLength()), newStart);

                if (canMoveTransport())
                    setRange({ newStart, newStart + visibleRange.getLength() });
            } else if (std::abs(wheel.deltaY) > 2 * std::abs(wheel.deltaX)) {
                if (wheel.deltaY != 0) {
                    zoomSlider.setValue(zoomSlider.getValue() - wheel.deltaY);
                }
            } else {
                // Do nothing
            }
            repaint();
        }
    }


private:
    AudioTransportSource& transportSource;
    Slider& zoomSlider;
    ScrollBar scrollbar  { false };

    AudioThumbnailCache thumbnailCache  { 5 };
    AudioThumbnail thumbnail;
    Range<double> visibleRange;
    bool isFollowingTransport = true;
    URL lastFileDropped;
    ActionType lastActionType;

    DrawableRectangle currentPositionMarker;

    float timeToX (const double time) const
    {
        if (visibleRange.getLength() <= 0)
            return 0;

        return (float) getWidth() * (float) ((time - visibleRange.getStart()) / visibleRange.getLength());
    }

    double xToTime (const float x) const
    {
        return (x / (float) getWidth()) * (visibleRange.getLength()) + visibleRange.getStart();
    }

    bool canMoveTransport() const noexcept
    {
        return ! (isFollowingTransport && transportSource.isPlaying());
    }

    void scrollBarMoved (ScrollBar* scrollBarThatHasMoved, double newRangeStart) override
    {
        if (scrollBarThatHasMoved == &scrollbar)
            if (! (isFollowingTransport && transportSource.isPlaying()))
                setRange (visibleRange.movedToStartAt (newRangeStart));
    }

    void timerCallback() override
    {
        if (canMoveTransport())
            updateCursorPosition();
        else
            setRange (visibleRange.movedToStartAt (transportSource.getCurrentPosition() - (visibleRange.getLength() / 2.0)));
    }

    void updateCursorPosition()
    {
        currentPositionMarker.setVisible (transportSource.isPlaying() || isMouseButtonDown());

        currentPositionMarker.setRectangle (juce::Rectangle<float> (timeToX (transportSource.getCurrentPosition()) - 0.75f, 0,
                                                              1.5f, (float) (getHeight() - scrollbar.getHeight())));
    }
};

>>>>>>> 694848e2
//this is the callback for the add new path popup alert
class CustomPathAlertCallback : public juce::ModalComponentManager::Callback {
public:
    CustomPathAlertCallback(std::function<void(int)> const& callback) : userCallback(callback) {}

    void modalStateFinished(int result) override {
        if(userCallback != nullptr) {
            userCallback(result);
        }
    }
private:
    std::function<void(int)> userCallback;
};



//==============================================================================
class MainComponent  : public Component,
                          #if (JUCE_ANDROID || JUCE_IOS)
                           private Button::Listener,
                          #endif
                           private ChangeListener,
                           public MenuBarModel,
                           public ApplicationCommandTarget                                     
{
public:

    enum CommandIDs {
        open = 0x2000,
        save = 0x2001,
        saveAs = 0x2002,
        about = 0x2003,
        undo = 0x2005,
        redo = 0x2006
        // settings = 0x2004,
    };

    StringArray getMenuBarNames() override
    {
        return {"File"};
    }

    // In mac, we want the "about" command to be in the application menu ("HARP" tab)
    // For now, this is not used, as the extra commands appear grayed out
    std::unique_ptr<PopupMenu> getMacExtraMenu() {
        auto menu = std::make_unique<PopupMenu>();
        menu->addCommandItem (&commandManager, CommandIDs::about);
        return menu;
    }

    PopupMenu getMenuForIndex (int menuIndex, const String& menuName) override
    {
        PopupMenu menu;

        if (menuName == "File")
        {   
            menu.addCommandItem (&commandManager, CommandIDs::open);
            menu.addCommandItem (&commandManager, CommandIDs::save);
            menu.addCommandItem (&commandManager, CommandIDs::saveAs);
            menu.addCommandItem (&commandManager, CommandIDs::undo);
            menu.addCommandItem (&commandManager, CommandIDs::redo);
            menu.addSeparator();
            // menu.addCommandItem (&commandManager, CommandIDs::settings);
            // menu.addSeparator();
            menu.addCommandItem (&commandManager, CommandIDs::about);
        } 
        return menu;
    }
    void menuItemSelected (int menuItemID, int topLevelMenuIndex) override {
        DBG("menuItemSelected: " << menuItemID);
        DBG("topLevelMenuIndex: " << topLevelMenuIndex);
    }

    ApplicationCommandTarget* getNextCommandTarget() override {
        return nullptr;
    }

    // Fills the commands array with the commands that this component/target supports
    void getAllCommands(Array<CommandID>& commands) override {
        const CommandID ids[] = { 
            CommandIDs::open,
            CommandIDs::save, 
            CommandIDs::saveAs,
            CommandIDs::undo,
            CommandIDs::redo,
            CommandIDs::about,
            };
        commands.addArray(ids, numElementsInArray(ids));
    }

    // Gets the information about a specific command
    void getCommandInfo(CommandID commandID, ApplicationCommandInfo& result) override {
        switch (commandID) {
            case CommandIDs::open:
                // The third argument here doesn't indicate the command position in the menu
                // it rather serves as a tag to categorize the command
                result.setInfo("Open...", "Opens a file", "File", 0);
                result.addDefaultKeypress('o', ModifierKeys::commandModifier);
                break;
            case CommandIDs::save:
                result.setInfo("Save", "Saves the current document", "File", 0);
                result.addDefaultKeypress('s', ModifierKeys::commandModifier);
                break;
            case CommandIDs::saveAs:
                result.setInfo("Save As...", "Saves the current document with a new name", "File", 0);
                result.addDefaultKeypress('s', ModifierKeys::shiftModifier | ModifierKeys::commandModifier);
                break;
            case CommandIDs::undo:
                result.setInfo("Undo", "Undoes the most recent operation", "File", 0);
                result.addDefaultKeypress('z', ModifierKeys::commandModifier);
                break;
            case CommandIDs::redo:
                result.setInfo("Redo", "Redoes the most recent operation", "File", 0);
                result.addDefaultKeypress('z',  ModifierKeys::shiftModifier | ModifierKeys::commandModifier);
                break;
            case CommandIDs::about:
                result.setInfo("About HARP", "Shows information about the application", "About", 0);
                break;
        }
    }

    // Callback for the save and saveAs commands
    bool perform(const InvocationInfo& info) override {
        switch (info.commandID) {
            case CommandIDs::save:
                DBG("Save command invoked");
                saveCallback();
                break;
            case CommandIDs::saveAs:
                DBG("Save As command invoked");
                saveAsCallback();
                break;
            case CommandIDs::open:
                DBG("Open command invoked");
                openFileChooser();
                break;
            case CommandIDs::undo:
                DBG("Undo command invoked");
                undoRedoCallback(true);
                break;
            case CommandIDs::redo:
                DBG("Redo command invoked");
                undoRedoCallback(false);
                break;
            case CommandIDs::about:
                DBG("About command invoked");
                showAboutDialog();
                // URL("https://harp-plugin.netlify.app/").launchInDefaultBrowser();
                // URL("https://github.com/TEAMuP-dev/harp").launchInDefaultBrowser();
                break;
            default:
                return false;
        }
        return true;
    }

    void showAboutDialog()
    {
        // Maybe create a new class for the about dialog
        auto* aboutComponent = new Component();
        aboutComponent->setSize(400, 300);

        // label for the about text
        auto* aboutText = new Label();
        aboutText->setText(
            String(APP_NAME) + "\nVersion: " + String(APP_VERSION) + "\n\n",
            dontSendNotification);
        aboutText->setJustificationType(Justification::centred);
        aboutText->setSize(380, 100); 

        // hyperlink buttons
        auto* modelGlossaryButton = new HyperlinkButton("Model Glossary",
            URL("https://github.com/TEAMuP-dev/HARP#available-models"));
        modelGlossaryButton->setSize(380, 24); 
        modelGlossaryButton->setTopLeftPosition(10, 110); 
        modelGlossaryButton->setJustificationType(Justification::centred);
        modelGlossaryButton->setColour(HyperlinkButton::textColourId, Colours::blue);

        auto* visitWebpageButton = new HyperlinkButton("Visit HARP webpage",
            URL("https://harp-plugin.netlify.app/"));
        visitWebpageButton->setSize(380, 24); 
        visitWebpageButton->setTopLeftPosition(10, 140); 
        visitWebpageButton->setJustificationType(Justification::centred);
        visitWebpageButton->setColour(HyperlinkButton::textColourId, Colours::blue);

        auto* reportIssueButton = new HyperlinkButton("Report an issue",
            URL("https://github.com/TEAMuP-dev/harp/issues"));
        reportIssueButton->setSize(380, 24); 
        reportIssueButton->setTopLeftPosition(10, 170);  
        reportIssueButton->setJustificationType(Justification::centred);
        reportIssueButton->setColour(HyperlinkButton::textColourId, Colours::blue);

        // label for the copyright
        auto* copyrightLabel = new Label();
        copyrightLabel->setText(String(APP_COPYRIGHT) + "\n\n", dontSendNotification);
        copyrightLabel->setJustificationType(Justification::centred);
        copyrightLabel->setSize(380, 100); 
        copyrightLabel->setTopLeftPosition(10, 200); 
        

        // Add components to the main component
        aboutComponent->addAndMakeVisible(aboutText);
        aboutComponent->addAndMakeVisible(modelGlossaryButton);
        aboutComponent->addAndMakeVisible(visitWebpageButton);
        aboutComponent->addAndMakeVisible(reportIssueButton);
        aboutComponent->addAndMakeVisible(copyrightLabel);

        // The dialog window with the custom component as its content
        DialogWindow::LaunchOptions dialog;
        dialog.content.setOwned(aboutComponent);
        dialog.dialogTitle = "About " + String(APP_NAME);
        dialog.dialogBackgroundColour = Colours::grey;
        dialog.escapeKeyTriggersCloseButton = true;
        dialog.useNativeTitleBar = true;
        dialog.resizable = false;

        dialog.launchAsync();
    }
    

    void saveCallback(){
        if (saveEnabled) {
            DBG("HARPProcessorEditor::buttonClicked save button listener activated");
            mediaDisplay->overwriteTarget();
            
<<<<<<< HEAD
=======
            addNewAudioFile(currentAudioFileTarget, false);
>>>>>>> 694848e2
            // saveButton.setEnabled(false);
            saveEnabled = false;
            setStatus("File saved successfully");
        } else {
            DBG("save button is disabled");
            setStatus("Nothing to save");
        }
    }

    
    void saveAsCallback() {
        if (mediaDisplay->isFileLoaded()) {
            // Launch the file chooser dialog asynchronously
            fileBrowser->launchAsync(
                FileBrowserComponent::saveMode | FileBrowserComponent::canSelectFiles,
                [this](const FileChooser& browser)
                {
                    File newFile = browser.getResult();
                    if (newFile != File{}) {
                        URL tempFilePath = mediaDisplay->getTempFilePath();

                        // Attempt to save the file to the new location
                        bool saveSuccessful = tempFilePath.getLocalFile().copyFileTo(newFile);
                        if (saveSuccessful) {
                            // Inform the user of success
                            AlertWindow::showMessageBoxAsync(
                                AlertWindow::InfoIcon,
                                "Save As",
                                "File successfully saved as:\n" + newFile.getFullPathName(),
                                "OK");

                            // Update any necessary internal state
                            // currentAudioFile = AudioFile(newFile); // Assuming a wrapper, adjust accordingly
                            DBG("File successfully saved as " << newFile.getFullPathName());
                        } else {
                            // Inform the user of failure
                            AlertWindow::showMessageBoxAsync(
                                AlertWindow::WarningIcon,
                                "Save As Failed",
                                "Failed to save file as:\n" + newFile.getFullPathName(),
                                "OK");
                            DBG("Failed to save file as " << newFile.getFullPathName());
                        }
                    } else {
                        DBG("Save As operation was cancelled by the user.");
                    }
                });
        } else {
            setStatus("Nothing to save. Please load an audio file first.");
        }
    }

    void undoRedoCallback(bool undo) {
        if (undo) {
            DBG("Undoing last edit");
        } else {
            DBG("Redoing last edit");
        }

        // check if the audio file is loaded
        if (!currentAudioFile.isLocalFile()) {
            // AlertWindow("Error", "Audio file is not loaded. Please load an audio file first.", AlertWindow::WarningIcon);
            //ShowMEssageBoxAsync
            //Fail with beep, we should just ignore this if it doesn't make sense
            DBG("No file loaded to perform operation on");
            juce::LookAndFeel::getDefaultLookAndFeel().playAlertSound();
            return;
        }

        if (isProcessing) {
            DBG("Can't undo/redo while processing occurring!");
            juce::LookAndFeel::getDefaultLookAndFeel().playAlertSound();
            return;
        }

        bool success = model->undo_redo_process(currentAudioFile.getLocalFile(), undo);
        DBG("Undo call complete");
        // load the audio file again, but only if something happened
        if (success) {
            processBroadcaster.sendChangeMessage();
        }

    }

    void loadModelCallback() {
        DBG("HARPProcessorEditor::buttonClicked load model button listener activated");

        // collect input parameters for the model.
                    
        const std::string hf_url = "https://huggingface.co/spaces/";

        std::string path_url;
        if (modelPathComboBox.getSelectedItemIndex() == 0) {
            if (customPath.find(hf_url) != std::string::npos) {
                customPath.replace(customPath.find(hf_url), hf_url.length(), "");
            }
            path_url = customPath;
        }else{
            path_url = modelPathComboBox.getText().toStdString();
        }

        std::map<std::string, std::any> params = {
        {"url", path_url},
        };
        resetUI();
        // loading happens asynchronously.
        // the document controller trigger a change listener callback, which will update the UI

        threadPool.addJob([this, params] {
            DBG("executeLoad!!");
            try {
                // timeout after 10 seconds
                // TODO: this callback needs to be cleaned up in the destructor in case we quit
                // cb: this timedCallback doesn't seem to run
                std::atomic<bool> success = false;
                TimedCallback timedCallback([this, &success] {
                    if (success)
                        return;
                    DBG("TIMED-CALLBACK: buttonClicked timedCallback listener activated");
                    AlertWindow::showMessageBoxAsync(
                        AlertWindow::WarningIcon,
                        "Loading Error",
                        "An error occurred while loading the WebModel: TIMED OUT! Please check that the space is awake."
                    );
                    MessageManager::callAsync([this] {
                        resetModelPathComboBox();
                    });
                    model.reset(new WebModel());
                    loadBroadcaster.sendChangeMessage();
                    // saveButton.setEnabled(false);
                    saveEnabled = false;
                }, 10000);

                model->load(params);
                success = true;
                MessageManager::callAsync([this] {
                    if (modelPathComboBox.getSelectedItemIndex() == 0) {
                        bool alreadyInComboBox = false;

                        for (int i = 1; i <= modelPathComboBox.getNumItems(); ++i) {
                            if (modelPathComboBox.getItemText(i) == (String) customPath) {
                                alreadyInComboBox = true;
                                modelPathComboBox.setSelectedId(i + 1);
                            }
                        }

                        if (!alreadyInComboBox) {
                            int new_id = modelPathComboBox.getNumItems() + 1;
                            modelPathComboBox.addItem(customPath, new_id);
                            modelPathComboBox.setSelectedId(new_id);
                        }
                    }
                });
                DBG("executeLoad done!!");
                loadBroadcaster.sendChangeMessage();
                // since we're on a helper thread, 
                // it's ok to sleep for 10s 
                // to let the timeout callback do its thing
                //Thread::sleep(10000);
                //Ryan: I commented this out because when the model succesfully loads but you close within 10 seconds it throws a error
            } catch (const std::runtime_error& e) {
                DBG("Caught exception: " << e.what());
                
                auto msgOpts = MessageBoxOptions().withTitle("Loading Error")
                    .withIconType(AlertWindow::WarningIcon)
                    .withTitle("Error")
                    .withMessage("An error occurred while loading the WebModel: \n" + String(e.what()));
                if (!String(e.what()).contains("404")) {
                    msgOpts = msgOpts.withButton("Open Space URL");
                }
                    msgOpts = msgOpts.withButton("Open HARP Logs").withButton("Ok");
                auto alertCallback = [this, msgOpts](int result) {
                    // ~~~~~~~~~~~~~~~~~~~~~~~~~~~~~~~~~~~~~~~~~~~~~~~~~~~~~~~
                    // NOTE (hugo): there's something weird about the button indices assigned by the msgOpts here
                    // DBG("ALERT-CALLBACK: buttonClicked alertCallback listener activated: chosen: " << chosen);
                    // auto chosen = msgOpts.getButtonText(result);
                    // they're not the same as the order of the buttons in the alert
                    // this is the order that I actually observed them to be. 
                    // ~~~~~~~~~~~~~~~~~~~~~~~~~~~~~~~~~~~~~~~~~~~~~~~~~~~~~~~

                    std::map<int, std::string> observedButtonIndicesMap = {};
                    if (msgOpts.getNumButtons() == 3) {
                        observedButtonIndicesMap.insert({1, "Open Space URL"});// should actually be 0 right? 
                    }
                    observedButtonIndicesMap.insert({msgOpts.getNumButtons() - 1, "Open HARP Logs"});// should actually be 1
                    observedButtonIndicesMap.insert({0, "Ok"});// should be 2

                    auto chosen = observedButtonIndicesMap[result];

                    // auto chosen = msgOpts.getButtonText();
                    if (chosen == "Open HARP Logs") {
                        model->getLogFile().revealToUser();
                    } else if (chosen == "Open Space URL") {
                        URL spaceUrl = resolveSpaceUrl(modelPathComboBox.getText().toStdString());
                        bool success = spaceUrl.launchInDefaultBrowser();
                    }
                    MessageManager::callAsync([this] {
                        resetModelPathComboBox();
                    });
                };
                
                
                AlertWindow::showAsync(msgOpts,alertCallback);

                model.reset(new WebModel());
                loadBroadcaster.sendChangeMessage();
                // saveButton.setEnabled(false);
                saveEnabled = false;
                
            }
        });

        // disable the load button until the model is loaded
        loadModelButton.setEnabled(false);
        modelPathComboBox.setEnabled(false);
        loadModelButton.setButtonText("loading...");


        // disable the process button until the model is loaded
        processCancelButton.setEnabled(false);

        // set the descriptionLabel to "loading {url}..."
        // TODO: we need to get rid of the params map, and just pass the url around instead
        // since it looks like we're sticking to webmodels.
        String url = String(std::any_cast<std::string>(params.at("url")));
        descriptionLabel.setText("loading " + url + "...\n if this takes a while, check if the huggingface space is sleeping by visiting the space url below. Once the huggingface space is awake, try again." , dontSendNotification);

        // TODO: here, we should also reset the highlighting of the playback regions 


        // add a hyperlink to the hf space for the model
        // TODO: make this less hacky? 
        // we might have to append a "https://huggingface.co/spaces" to the url
        // IF the url (doesn't have localhost) and (doesn't have huggingface.co) and (doesn't have http) in it 
        // and (has only one slash in it)
        String spaceUrl = resolveSpaceUrl(url);
        spaceUrlButton.setButtonText("open " + url + " in browser");
        spaceUrlButton.setURL(URL(spaceUrl));
        // set the font size 
        // spaceUrlButton.setFont(Font(15.00f, Font::plain));

        addAndMakeVisible(spaceUrlButton);
    }

    void resetModelPathComboBox()
    {
        resetUI();
        //should I clear this?
        spaceUrlButton.setButtonText("");
        int numItems = modelPathComboBox.getNumItems();
        std::vector<std::string> options;

        for (int i = 1; i <= numItems; ++i) // item indexes are 1-based in JUCE
        {
            String itemText = modelPathComboBox.getItemText(i - 1);
            options.push_back(itemText.toStdString());
            DBG("Item " << i << ": " << itemText);
        }

        modelPathComboBox.clear();

        modelPathComboBox.setTextWhenNothingSelected("choose a model"); 
        for(int i = 0; i < options.size(); ++i) {
            modelPathComboBox.addItem(options[i], i + 1);
        }
    }

    explicit MainComponent(const URL& initialFilePath = URL()): jobsFinished(0), totalJobs(0),
        jobProcessorThread(customJobs, jobsFinished, totalJobs, processBroadcaster)
    {

        addAndMakeVisible(chooseFileButton);
        chooseFileButton.onClick = [this] { openFileChooser(); };
        chooseFileButtonHandler.onMouseEnter = [this]() { setInstructions("Click to choose an audio file"); };
        chooseFileButtonHandler.onMouseExit = [this]() { clearInstructions(); };
        chooseFileButtonHandler.attach();

        // Initialize default media display
        initializeMediaDisplay();

        if (initialFilePath.isLocalFile())
        {
            // TODO - it seems command line args are handled through Main.cpp and this is never hit
            // Load initial file into matching media display
            loadMediaDisplay(initialFilePath.getLocalFile());
        }

        // addAndMakeVisible (startStopButton);
        playStopButton.addMode(playButtonInfo);
        playStopButton.addMode(stopButtonInfo);
        playStopButton.setMode(playButtonInfo.label);
        playStopButton.setEnabled(false);
        addAndMakeVisible (playStopButton);
        playStopButton.onMouseEnter = [this] {
            if (playStopButton.getModeName() == playButtonInfo.label)
                setInstructions("Click to start playback");
            else if (playStopButton.getModeName() == stopButtonInfo.label)
                setInstructions("Click to stop playback");
        };
        playStopButton.onMouseExit = [this] {
            clearInstructions();
        };

<<<<<<< HEAD
=======
        // audio setup
        formatManager.registerBasicFormats();

        thread.startThread (Thread::Priority::normal);

        audioDeviceManager.initialise (0, 2, nullptr, true, {}, nullptr);

        audioDeviceManager.addAudioCallback (&audioSourcePlayer);
        audioSourcePlayer.setSource (&transportSource);


        // Load the initial file
        if (initialFileURL.isLocalFile())
        {
            addNewAudioFile (initialFileURL, false);
        }

>>>>>>> 694848e2
        // initialize HARP UI
        // TODO: what happens if the model is nullptr rn?
        if (model == nullptr) {
            DBG("FATAL HARPProcessorEditor::HARPProcessorEditor: model is null");
            jassertfalse;
            return;
        }

        // Set setWantsKeyboardFocus to true for this component
        // Doing that, everytime we click outside the modelPathTextBox,
        // the focus will be taken away from the modelPathTextBox
        setWantsKeyboardFocus(true);

        // init the menu bar
        menuBar.reset (new MenuBarComponent (this));
        addAndMakeVisible (menuBar.get());
        setApplicationCommandManagerToWatch (&commandManager);
        // Register commands
        commandManager.registerAllCommandsForTarget(this);
        // commandManager.setFirstCommandTarget(this);
        addKeyListener (commandManager.getKeyMappings());

        
        #if JUCE_MAC
            // Not used for now
            // auto extraMenu = getMacExtraMenu();
            MenuBarModel::setMacMainMenu (this);
        #endif

        menuBar->setVisible (true);
        menuItemsChanged();

        // The Process/Cancel button        
        processCancelButton.addMode(processButtonInfo);
        processCancelButton.addMode(cancelButtonInfo);
        processCancelButton.setMode(processButtonInfo.label);
        processCancelButton.setEnabled(false);
        addAndMakeVisible(processCancelButton);
        processCancelButton.onMouseEnter = [this] {
            if (processCancelButton.getModeName() == processButtonInfo.label)
                setInstructions("Click to send the audio file for processing");
            else if (processCancelButton.getModeName() == cancelButtonInfo.label)
                setInstructions("Click to cancel the processing");
        };
        processCancelButton.onMouseExit = [this] {
            // processCancelButton.setColour (TextButton::buttonColourId, getUIColourIfAvailable (LookAndFeel_V4::ColourScheme::UIColour::buttonOnColour));
            clearInstructions();
        };

        processBroadcaster.addChangeListener(this);
        saveEnabled = false;

        loadModelButton.addMode(loadButtonInfo);
        loadModelButton.setMode(loadButtonInfo.label);
        // loadModelButton.setButtonText("load");
        addAndMakeVisible(loadModelButton);
        loadModelButton.onMouseEnter = [this] {
            setInstructions("Loads the model and populates the UI with the model's parameters");
        };
        loadModelButton.onMouseExit = [this] {
            clearInstructions();
        };

        loadBroadcaster.addChangeListener(this);

        std::string currentStatus = model->getStatus();
        if (currentStatus == "Status.LOADED" || currentStatus == "Status.FINISHED") {
            processCancelButton.setEnabled(true);
            processCancelButton.setMode(processButtonInfo.label);
        } else if (currentStatus == "Status.PROCESSING" || currentStatus == "Status.STARTING" || currentStatus == "Status.SENDING") {
            processCancelButton.setEnabled(true);
            processCancelButton.setMode(cancelButtonInfo.label);
        }
        

        setStatus(currentStatus);

        // add a status timer to update the status label periodically
        mModelStatusTimer = std::make_unique<ModelStatusTimer>(model);
        mModelStatusTimer->addChangeListener(this);
        mModelStatusTimer->startTimer(100);  // 100 ms interval

       // model path textbox
       std::vector<std::string> modelPaths = {
        "custom path...",
        "hugggof/vampnet-music",
        "cwitkowitz/timbre-trap",
        "hugggof/vampnet-percussion",
        "hugggof/vampnet-n64",
        "hugggof/vampnet-choir",
        "hugggof/vampnet-opera",
        "hugggof/vampnet-machines",
        "hugggof/vampnet-birds",
        "descript/vampnet",
        "pharoAIsanders420/micro-musicgen-jungle",
        "hugggof/nesquik",
        "hugggof/pitch_shifter",
        "hugggof/harmonic_percussive",
        "xribene/midi_pitch_shifter"
        };


        modelPathComboBox.setTextWhenNothingSelected("choose a model"); 
        for(int i = 0; i < modelPaths.size(); ++i) {
            modelPathComboBox.addItem(modelPaths[i], i + 1);
        }
        modelPathComboBoxHandler.onMouseEnter = [this]() { 
            setInstructions("A drop-down menu with some available models. Any new model you add will automatically be added to the list"); 
        };
        modelPathComboBoxHandler.onMouseExit = [this]() { clearInstructions(); };
        modelPathComboBoxHandler.attach();


        // Usage within your existing onChange handler
        modelPathComboBox.onChange = [this] {
            // Check if the 'custom path...' option is selected
            if (modelPathComboBox.getSelectedItemIndex() == 0) {
                // Create an AlertWindow
                auto* customPathWindow = new AlertWindow("Enter Custom Path",
                                                        "Please enter the path to the gradio endpoint:",
                                                        AlertWindow::NoIcon);

                customPathWindow->addTextEditor("customPath", "", "Path:");
                customPathWindow->addButton("Load", 1, KeyPress(KeyPress::returnKey));
                customPathWindow->addButton("Cancel", 0, KeyPress(KeyPress::escapeKey));
                
                // Show the window and handle the result asynchronously
                customPathWindow->enterModalState(true, new CustomPathAlertCallback([this, customPathWindow](int result) {
                    if (result == 1) { // OK was clicked
                        // Retrieve the entered path
                        customPath = customPathWindow->getTextEditor("customPath")->getText().toStdString();
                        // Use the custom path as needed
                        DBG("Custom path entered: " + customPath);
                        loadModelButton.triggerClick();

                    } else { // Cancel was clicked or the window was closed
                        DBG("Custom path entry was canceled.");
                        resetModelPathComboBox();
                    }
                    delete customPathWindow;
                }), true);
            }
        };


        addAndMakeVisible(modelPathComboBox);

        // model controls
        ctrlComponent.setModel(model);
        addAndMakeVisible(ctrlComponent);
        ctrlComponent.populateGui();

        addAndMakeVisible(nameLabel);
        addAndMakeVisible(authorLabel);
        addAndMakeVisible(descriptionLabel);
        addAndMakeVisible(tagsLabel);
        addAndMakeVisible(audioOrMidiLabel);

        addAndMakeVisible(statusArea);
        addAndMakeVisible(instructionsArea);
        // model card component
        // Get the modelCard from the EditorView
        auto &card = model->card();
        setModelCard(card);

        jobProcessorThread.startThread();

        // ARA requires that plugin editors are resizable to support tight integration
        // into the host UI
        setOpaque (true);
        setSize(800, 800);
        resized();
    }


    ~MainComponent() override
    {
        mediaDisplay->removeChangeListener(this);

        // remove listeners
        mModelStatusTimer->removeChangeListener(this);
        loadBroadcaster.removeChangeListener(this);
        processBroadcaster.removeChangeListener(this);

        jobProcessorThread.signalThreadShouldExit();
        // This will not actually run any processing task
        // It'll just make sure that the thread is not waiting
        // and it'll allow it to check for the threadShouldExit flag
        jobProcessorThread.signalTask();
        jobProcessorThread.waitForThreadToExit(-1);

        model->clear_file_log();

        #if JUCE_MAC
            MenuBarModel::setMacMainMenu (nullptr);
        #endif
        // commandManager.setFirstCommandTarget (nullptr);
    }

    void cancelCallback()
    {
        DBG("HARPProcessorEditor::buttonClicked cancel button listener activated");
        model->cancel();
        processCancelButton.setEnabled(false);
    }
    
    void processCallback()
    {
        DBG("HARPProcessorEditor::buttonClicked button listener activated");

        // check if the audio file is loaded
        if (!mediaDisplay->getTempFilePath().isLocalFile()) {
            // AlertWindow("Error", "Audio file is not loaded. Please load an audio file first.", AlertWindow::WarningIcon);
            //ShowMEssageBoxAsync
            AlertWindow::showMessageBoxAsync(
                AlertWindow::WarningIcon,
                "Error",
                "Audio file is not loaded. Please load an audio file first."
            );
            return;
        }


        processCancelButton.setEnabled(true);
        processCancelButton.setMode(cancelButtonInfo.label);

        saveEnabled = false;
        isProcessing = true;

        // TODO: get the current audio file and process it
        // if we don't have one, let the user know
        // TODO: need to only be able to do this if we don't have any other jobs in the threadpool right?
        if (model == nullptr){
            DBG("unhandled exception: model is null. we should probably open an error window here.");
            AlertWindow("Error", "Model is not loaded. Please load a model first.", AlertWindow::WarningIcon);
            isProcessing = false;
            return;
        }

        bool matchingModel = true;

        if (dynamic_cast<AudioDisplayComponent*>(mediaDisplay.get())) {
            matchingModel = !model->card().midi_in && !model->card().midi_out;
        } else {
            matchingModel = model->card().midi_in && model->card().midi_out;
        }
        // Check if the model's type (Audio or MIDI) matches the input file's type
        // If not, show an error message and ask the user to either use another model
        // or another appropriate file
        if (!matchingModel) {
            DBG("Model and file type mismatch");
            AlertWindow::showMessageBoxAsync(
                AlertWindow::WarningIcon,
                "Processing Error",
                "Model and file type mismatch. Please use an appropriate model or file."
            );
            // processBroadcaster.sendChangeMessage();
            resetProcessingButtons();
            return;
        }
        // print how many jobs are currently in the threadpool
        DBG("threadPool.getNumJobs: " << threadPool.getNumJobs());

        // empty customJobs
        customJobs.clear();

        customJobs.push_back(new CustomThreadPoolJob(
            [this] { // &jobsFinished, totalJobs
                // Individual job code for each iteration
                // copy the audio file, with the same filename except for an added _harp to the stem
                model->process(mediaDisplay->getTempFilePath().getLocalFile());
                DBG("Processing finished");
                // load the audio file again
                processBroadcaster.sendChangeMessage();
                
            }
        ));

        // Now the customJobs are ready to be added to be run in the threadPool
        jobProcessorThread.signalTask();
    }

    void initializeMediaDisplay(int mediaType = 0)
    {
        if (mediaType == 1) {
            mediaDisplay = std::make_unique<MidiDisplayComponent>();
        } else {
            // Default to audio display
            mediaDisplay = std::make_unique<AudioDisplayComponent>();
        }

        addAndMakeVisible(mediaDisplay.get());
        mediaDisplay->addChangeListener(this);

        mediaDisplayHandler = std::make_unique<HoverHandler>(*mediaDisplay);
        mediaDisplayHandler->onMouseEnter = [this]() { 
            setInstructions(mediaDisplay->getMediaHandlerInstructions()); 
        };
        mediaDisplayHandler->onMouseExit = [this]() { clearInstructions(); };
        mediaDisplayHandler->attach();
    }

    void loadMediaDisplay(File mediaFile)
    {
        // Check the file extension to determine type
        String extension = mediaFile.getFileExtension();

        bool matchingDisplay = true;

        if (dynamic_cast<AudioDisplayComponent*>(mediaDisplay.get())) {
            matchingDisplay = audioExtensions.contains(extension);
        } else {
            matchingDisplay = midiExtensions.contains(extension);
        }

        if (!matchingDisplay) {
            // Remove the existing media display
            removeChildComponent(mediaDisplay.get());
            mediaDisplay->removeChangeListener(this);
            mediaDisplayHandler->detach();

            int mediaType = 0;

            if (audioExtensions.contains(extension)) { }
            else if (midiExtensions.contains(extension)) {
                mediaType = 1;
            } else {
                DBG("MainComponent::loadMediaDisplay: Unsupported file type \'" << extension << "\'.");

                AlertWindow("Error", "Unsupported file type.", AlertWindow::WarningIcon);
            }

            // Initialize a matching display
            initializeMediaDisplay(mediaType);
        }

        mediaDisplay->setupDisplay(URL(mediaFile));

        playStopButton.setEnabled(true);

        resized();
    }

    void openFileChooser()
    {
        StringArray allExtensions = StringArray(audioExtensions);
        allExtensions.mergeArray(midiExtensions);

        String filePatternsAllowed = "*" + allExtensions.joinIntoString(";*");

        fileBrowser = std::make_unique<FileChooser>(
            "Select a media file...", 
            File(), 
            filePatternsAllowed);

        fileBrowser->launchAsync(
            FileBrowserComponent::openMode | FileBrowserComponent::canSelectFiles,
            [this](const FileChooser& browser)
            {
<<<<<<< HEAD
                File chosenFile = browser.getResult();
                if (chosenFile != File{}) {
                    loadMediaDisplay(chosenFile);
=======
                File file = chooser.getResult();
                if (file != File{})
                {
                    URL fileURL = URL(file);
                    addNewAudioFile(fileURL, true);
>>>>>>> 694848e2
                }
            });
    }


    void paint (Graphics& g) override
    {
        g.fillAll (getUIColourIfAvailable (LookAndFeel_V4::ColourScheme::UIColour::windowBackground));
    }

    void resized() override
    {
        auto area = getLocalBounds();

        #if not JUCE_MAC
        menuBar->setBounds (area.removeFromTop (LookAndFeel::getDefaultLookAndFeel()
                                                    .getDefaultMenuBarHeight()));
        #endif
        auto margin = 5;  // Adjusted margin value for top and bottom spacing
        auto docViewHeight = 1;
        auto mainArea = area.removeFromTop(area.getHeight() - docViewHeight);
        auto documentViewArea = area;  // what remains is the 15% area for documentView
        // Row 1: Model Path TextBox and Load Model Button
        auto row1 = mainArea.removeFromTop(30);  // adjust height as needed
        modelPathComboBox.setBounds(row1.removeFromLeft(row1.getWidth() * 0.8f).reduced(margin));
        //modelPathTextBox.setBounds(row1.removeFromLeft(row1.getWidth() * 0.8f).reduced(margin));
        loadModelButton.setBounds(row1.reduced(margin));
        // Row 2: Name and Author Labels
        auto row2a = mainArea.removeFromTop(35);  // adjust height as needed
        nameLabel.setBounds(row2a.removeFromLeft(row2a.getWidth() / 2).reduced(margin));
        nameLabel.setFont(Font(20.0f, Font::bold));
        // nameLabel.setColour(Label::textColourId, mHARPLookAndFeel.textHeaderColor);
 
        auto row2b = mainArea.removeFromTop(20);
        authorLabel.setBounds(row2b.reduced(margin));
        authorLabel.setFont(Font(10.0f));

        auto row2c = mainArea.removeFromTop(30);
        audioOrMidiLabel.setBounds(row2c.reduced(margin));
        audioOrMidiLabel.setFont(Font(10.0f, Font::bold));
        audioOrMidiLabel.setColour(Label::textColourId, Colours::bisque);

        // Row 3: Description Label
        
        // A way to dynamically adjust the height of the description label
        // doesn't work perfectly yet, but it's good for now.
        auto font = Font(15.0f); 
        descriptionLabel.setFont(font);
        // descriptionLabel.setColour(Label::backgroundColourId, Colours::red);
        auto maxLabelWidth = mainArea.getWidth() - 2 * margin;
        auto numberOfLines = font.getStringWidthFloat(descriptionLabel.getText(false)) / maxLabelWidth;
        int textHeight = (font.getHeight() + 5) * (std::floor(numberOfLines) + 1) + font.getHeight();

        if (textHeight < 80) {
            textHeight = 80;
        }
        auto row3 = mainArea.removeFromTop(textHeight).reduced(margin) ; 
        descriptionLabel.setBounds(row3);

        // Row 4: Space URL Hyperlink
        auto row4 = mainArea.removeFromTop(22);  // adjust height as needed
        spaceUrlButton.setBounds(row4.reduced(margin).removeFromLeft(row4.getWidth() / 2));
        spaceUrlButton.setFont(Font(11.0f), false, Justification::centredLeft);

        // Row 5: CtrlComponent (flexible height)
        auto row5 = mainArea.removeFromTop(195);  // the remaining area is for row 4
        ctrlComponent.setBounds(row5.reduced(margin));

        // An empty space of 20px between the ctrl component and the process button
        mainArea.removeFromTop(10);

        // Row 6: Process Button (taken out in advance to preserve its height)
        auto row6Height = 20;  // adjust height as needed
        auto row6 = mainArea.removeFromTop(row6Height);

        // Assign bounds to processButton
        processCancelButton.setBounds(row6.withSizeKeepingCentre(100, 20));  // centering the button in the row
        // place the status label to the left of the process button (justified left)
        // statusLabel.setBounds(processCancelButton.getBounds().translated(-200, 0));

        // An empty space of 30px between the process button and the thumbnail area
        mainArea.removeFromTop(30);
        
        // Row 7: thumbnail area
        auto row7 = mainArea.removeFromTop(150).reduced(margin / 2);  // adjust height as needed
        mediaDisplay->setBounds(row7);

        // Row 8: Buttons for Play/Stop and Open File
        auto row8 = mainArea.removeFromTop(50);  // adjust height as needed
        playStopButton.setBounds(row8.removeFromLeft(row8.getWidth() / 2).reduced(margin));
        chooseFileButton.setBounds(row8.reduced(margin));

        // Status area
        auto row9 = mainArea.removeFromBottom(80);
        // Split row9 to two columns
        auto row9a = row9.removeFromLeft(row9.getWidth() / 2);
        auto row9b = row9;
        instructionsArea.setBounds(row9a.reduced(margin));
        statusArea.setBounds(row9b.reduced(margin));
    }

    void resetUI(){
        ctrlComponent.resetUI();
        // Also clear the model card components
        ModelCard empty;
        setModelCard(empty);
    }

    void setModelCard(const ModelCard& card) {
        // Set the text for the labels
        nameLabel.setText(String(card.name), dontSendNotification);
        descriptionLabel.setText(String(card.description), dontSendNotification);
        // set the author label text to "by {author}" only if {author} isn't empty
        card.author.empty() ?
            authorLabel.setText("", dontSendNotification) :
            authorLabel.setText("by " + String(card.author), dontSendNotification);
<<<<<<< HEAD
        // It is assumed we only support wav2wav or midi2midi models for now
        if (card.midi_in && card.midi_out && !card.author.empty()) {
            audioOrMidiLabel.setText("Midi-to-Midi", dontSendNotification);
        } else if (!card.midi_in && !card.midi_out && !card.author.empty()) {
            audioOrMidiLabel.setText("Wav-to-Wav", dontSendNotification);
        } else {
            audioOrMidiLabel.setText("", dontSendNotification);
        }
        
=======
    }

    void loadAudioFile(const URL& audioURL) {
        addNewAudioFile(audioURL, false);
>>>>>>> 694848e2
    }

    void setStatus(const juce::String& message)
    {
        statusArea.setStatusMessage(message);
    }

    void clearStatus()
    {
        statusArea.clearStatusMessage();
    }

    void setInstructions(const juce::String& message)
    {
        instructionsArea.setStatusMessage(message);
    }

    void clearInstructions()
    {
        instructionsArea.clearStatusMessage();
    }

private:
    // HARP UI 
    std::unique_ptr<ModelStatusTimer> mModelStatusTimer {nullptr};

    ComboBox modelPathComboBox;
    HoverHandler modelPathComboBoxHandler {modelPathComboBox};

    TextButton chooseFileButton {"Open File"};
    HoverHandler chooseFileButtonHandler {chooseFileButton};

    // cb: TODO:
    // 1. Use HoverHandler for MultiButtons
    // 2. loadModelButton doesn't need to be a MultiButton
    // 3. Modify HoverHandler so that it needs less boilerplate code
    MultiButton loadModelButton;
    MultiButton processCancelButton;
    MultiButton playStopButton;
    MultiButton::Mode loadButtonInfo{"Load", 
            [this] { loadModelCallback(); }, 
            getUIColourIfAvailable(
                LookAndFeel_V4::ColourScheme::UIColour::windowBackground, 
                Colours::lightgrey)};
    MultiButton::Mode processButtonInfo{"Process", 
            [this] { processCallback(); }, 
            getUIColourIfAvailable(
                LookAndFeel_V4::ColourScheme::UIColour::windowBackground, 
                Colours::lightgrey)};
    MultiButton::Mode cancelButtonInfo{"Cancel", 
            [this] { cancelCallback(); },
            getUIColourIfAvailable(
                LookAndFeel_V4::ColourScheme::UIColour::windowBackground, 
                Colours::lightgrey)};
    MultiButton::Mode playButtonInfo{"Play", 
            [this] { play(); }, 
            Colours::limegreen};
    MultiButton::Mode stopButtonInfo{"Stop", 
            [this] { stop(); },
            Colours::orangered};

    // Label statusLabel;
    // A flag that indicates if the audio file can be saved
    bool saveEnabled = true;
    bool isProcessing = false;

    std::string customPath;
    CtrlComponent ctrlComponent;

    // model card
    Label nameLabel, authorLabel, descriptionLabel, tagsLabel;
    // For now it is assumed that both input and output types 
    // of the model are the same (audio or midi)
    Label audioOrMidiLabel;
    HyperlinkButton spaceUrlButton;

    StatusComponent statusArea {15.0f, juce::Justification::centred};
    StatusComponent instructionsArea {13.0f, juce::Justification::centredLeft};

    // the model itself
    std::shared_ptr<WebModel> model {new WebModel()};

    std::unique_ptr<FileChooser> fileBrowser;

    std::unique_ptr<MediaDisplayComponent> mediaDisplay;

    std::unique_ptr<HoverHandler> mediaDisplayHandler;

    StringArray audioExtensions = AudioDisplayComponent::getSupportedExtensions();
    StringArray midiExtensions = MidiDisplayComponent::getSupportedExtensions();

    /// CustomThreadPoolJob
    // This one is used for Loading the models
    // The thread pull for Processing lives inside the JobProcessorThread
    ThreadPool threadPool {1};
    int jobsFinished;
    int totalJobs;
    JobProcessorThread jobProcessorThread;
    std::vector<CustomThreadPoolJob*> customJobs;
    
    ChangeBroadcaster loadBroadcaster;
    ChangeBroadcaster processBroadcaster;

    ApplicationCommandManager commandManager;  
    // MenuBar
    std::unique_ptr<MenuBarComponent> menuBar;
    // MenuBarPosition menuBarPosition = MenuBarPosition::window;

    //==============================================================================
<<<<<<< HEAD

    void play()
=======
    void showAudioResource (URL resource)
    {
        if (! loadURLIntoTransport (resource))
        {
            // Failed to load the audio file!
            jassertfalse;
            return;
        }

        zoomSlider.setValue (0, dontSendNotification);
        thumbnail->setURL (resource);
    }

    void addNewAudioFile (URL resource, bool clear_log) 
    {
        currentAudioFileTarget = resource;
        
        currentAudioFile = URL(File(
            File::getSpecialLocation(File::SpecialLocationType::userDocumentsDirectory).getFullPathName() + "/HARP/"
            + currentAudioFileTarget.getLocalFile().getFileNameWithoutExtension() 
            + "_harp" + currentAudioFileTarget.getLocalFile().getFileExtension()
        ));

        currentAudioFile.getLocalFile().getParentDirectory().createDirectory();
        if (!currentAudioFileTarget.getLocalFile().copyFileTo(currentAudioFile.getLocalFile())) {
            DBG("MainComponent::addNewAudioFile: failed to copy file to " << currentAudioFile.getLocalFile().getFullPathName());
            // show an error to the user, we cannot proceed!
            AlertWindow("Error", "Failed to make a copy of the input file for processing!! are you out of space?", AlertWindow::WarningIcon);
        }
        DBG("MainComponent::addNewAudioFile: copied file to " << currentAudioFileTarget.getLocalFile().getFullPathName());

        if (clear_log) {
            model->clear_file_log();
        }

        playStopButton.setEnabled(true);
        showAudioResource(currentAudioFile);
        audioFileIsLoaded = true;
    }

    bool loadURLIntoTransport (const URL& audioURL)
>>>>>>> 694848e2
    {
        if (!mediaDisplay->isPlaying()) {
            mediaDisplay->start();
            playStopButton.setMode(stopButtonInfo.label);
        }
    }

    void stop()
    {
        if (mediaDisplay->isPlaying()) {
            mediaDisplay->stop();
            playStopButton.setMode(playButtonInfo.label);
        }
    }

    void resetProcessingButtons()
    {
        processCancelButton.setMode(processButtonInfo.label);
        processCancelButton.setEnabled(true);
        saveEnabled = true;
        isProcessing = false;
        repaint();
    }

    void changeListenerCallback (ChangeBroadcaster* source) override
    {
<<<<<<< HEAD
        if (source == mediaDisplay.get()) {
            if (mediaDisplay->isFileDropped()) {
                URL droppedFilePath = mediaDisplay->getDroppedFilePath();

                mediaDisplay->clearDroppedFile();

                // Reload an appropriate display for dropped file
                loadMediaDisplay(droppedFilePath.getLocalFile());
            } else if (mediaDisplay->isFileLoaded() && !mediaDisplay->isPlaying()) {
                playStopButton.setMode(playButtonInfo.label);
                playStopButton.setEnabled(true);
            } else if (mediaDisplay->isFileLoaded() && mediaDisplay->isPlaying()) {
                playStopButton.setMode(stopButtonInfo.label);
            } else {
                playStopButton.setMode(playButtonInfo.label);
                playStopButton.setEnabled(false);
=======
        if (source == thumbnail.get()) {
            // if (transportSource.isPlaying()) {
            //     playStopButton.setMode(stopButtonInfo.label);
            // }
            // else {
            //     addNewAudioFile (URL (thumbnail->getLastDroppedFile()));
            // }
            if (thumbnail->getLastActionType() == ThumbnailComp::ActionType::FileDropped) {
                stop();
                addNewAudioFile (URL (thumbnail->getLastDroppedFile()), true);
            } else if (thumbnail->getLastActionType() == ThumbnailComp::ActionType::TransportStarted) {
                play();

>>>>>>> 694848e2
            }
        }
        else if (source == &loadBroadcaster) {
            DBG("Setting up model card, CtrlComponent, resizing.");
            setModelCard(model->card());
            ctrlComponent.setModel(model);
            ctrlComponent.populateGui();
            repaint();

            // now, we can enable the buttons
            if (model->ready()) {
                processCancelButton.setEnabled(true);
                processCancelButton.setMode(processButtonInfo.label);
            }

            loadModelButton.setEnabled(true);
            modelPathComboBox.setEnabled(true);
            loadModelButton.setButtonText("load");

            // Set the focus to the process button
            // so that the user can press SPACE to trigger the playback
            processCancelButton.grabKeyboardFocus();
            resized();
        }
        else if (source == &processBroadcaster) {
            // refresh the display for the new updated file
            URL tempFilePath = mediaDisplay->getTempFilePath();
            mediaDisplay->setupDisplay(tempFilePath);

            // now, we can enable the process button
            resetProcessingButtons();
        }
        else if (source == mModelStatusTimer.get()) {
            // update the status label
            DBG("HARPProcessorEditor::changeListenerCallback: updating status label");
            // statusLabel.setText(model->getStatus(), dontSendNotification);
            setStatus(model->getStatus());
        }
        else {
            DBG("HARPProcessorEditor::changeListenerCallback: unhandled change broadcaster");
        }
    }

    JUCE_DECLARE_NON_COPYABLE_WITH_LEAK_DETECTOR (MainComponent)
};
<|MERGE_RESOLUTION|>--- conflicted
+++ resolved
@@ -1,1616 +1,1306 @@
-#pragma once
-
-#include <juce_audio_basics/juce_audio_basics.h>
-#include <juce_audio_devices/juce_audio_devices.h>
-#include <juce_audio_formats/juce_audio_formats.h>
-#include <juce_audio_processors/juce_audio_processors.h>
-#include <juce_audio_utils/juce_audio_utils.h>
-#include <juce_core/juce_core.h>
-#include <juce_data_structures/juce_data_structures.h>
-#include <juce_dsp/juce_dsp.h>
-#include <juce_events/juce_events.h>
-#include <juce_gui_basics/juce_gui_basics.h>
-#include <juce_gui_extra/juce_gui_extra.h>
-
-#include "WebModel.h"
-#include "CtrlComponent.h"
-#include "TitledTextBox.h"
-#include "ThreadPoolJob.h"
-
-#include "gui/MultiButton.h"
-#include "gui/StatusComponent.h"
-#include "gui/HoverHandler.h"
-
-#include "media/MediaDisplayComponent.h"
-#include "media/AudioDisplayComponent.h"
-#include "media/MidiDisplayComponent.h"
-
-using namespace juce;
-
-
-// this only calls the callback ONCE
-class TimedCallback : public Timer
-{
-public:
-    TimedCallback(std::function<void()> callback, int interval) : mCallback(callback), mInterval(interval) {
-        startTimer(mInterval);
-    }
-
-    ~TimedCallback() override {
-        stopTimer();
-    }
-
-    void timerCallback() override {
-        mCallback();
-        stopTimer();
-    }
-private:
-    std::function<void()> mCallback;
-    int mInterval;
-};
-
-inline Colour getUIColourIfAvailable (LookAndFeel_V4::ColourScheme::UIColour uiColour, Colour fallback = Colour (0xff4d4d4d)) noexcept
-{
-    if (auto* v4 = dynamic_cast<LookAndFeel_V4*> (&LookAndFeel::getDefaultLookAndFeel()))
-        return v4->getCurrentColourScheme().getUIColour (uiColour);
-
-    return fallback;
-}
-
-inline std::unique_ptr<OutputStream> makeOutputStream (const URL& url)
-{
-    if (const auto doc = AndroidDocument::fromDocument (url))
-        return doc.createOutputStream();
-
-   #if ! JUCE_IOS
-    if (url.isLocalFile())
-        return url.getLocalFile().createOutputStream();
-   #endif
-
-    return url.createOutputStream();
-}
-
-
-<<<<<<< HEAD
-=======
-
-class ThumbnailComp  : public Component,
-                           public ChangeListener,
-                           public FileDragAndDropTarget,
-                           public ChangeBroadcaster,
-                           private ScrollBar::Listener,
-                           private Timer
-{
-public:
-
-    enum ActionType {
-        FileDropped,
-        TransportMoved,
-        TransportStarted
-    };
-    
-
-    ThumbnailComp (AudioFormatManager& formatManager,
-                       AudioTransportSource& source,
-                       Slider& slider)
-        : transportSource (source),
-          zoomSlider (slider),
-          thumbnail (512, formatManager, thumbnailCache)
-    {
-        thumbnail.addChangeListener (this);
-
-        addAndMakeVisible (scrollbar);
-        scrollbar.setRangeLimits (visibleRange);
-        scrollbar.setAutoHide (false);
-        scrollbar.addListener (this);
-
-        currentPositionMarker.setFill (Colours::white.withAlpha (0.85f));
-        addAndMakeVisible (currentPositionMarker);
-    }
-
-    ~ThumbnailComp() override
-    {
-        scrollbar.removeListener (this);
-        thumbnail.removeChangeListener (this);
-    }
-
-    void setURL (const URL& url)
-    {
-        if (auto inputSource = makeInputSource (url))
-        {
-            thumbnailCache.clear();
-            thumbnail.setSource (inputSource.release());
-
-            Range<double> newRange (0.0, thumbnail.getTotalLength());
-            scrollbar.setRangeLimits (newRange);
-            setRange (newRange);
-
-            startTimerHz (40);
-        }
-    }
-
-    URL getLastDroppedFile() const noexcept { return lastFileDropped; }
-    ActionType getLastActionType() const noexcept { return lastActionType; }
-
-    void setZoomFactor (double amount)
-    {
-        if (thumbnail.getTotalLength() > 0)
-        {
-            auto newScale = jmax (0.001, thumbnail.getTotalLength() * (1.0 - jlimit (0.0, 0.99, amount)));
-            auto timeAtCentre = xToTime ((float) getWidth() / 2.0f);
-
-            setRange ({ timeAtCentre - newScale * 0.5, timeAtCentre + newScale * 0.5 });
-        }
-    }
-
-    void setRange (Range<double> newRange)
-    {
-        visibleRange = newRange;
-        scrollbar.setCurrentRange (visibleRange);
-        updateCursorPosition();
-        repaint();
-    }
-
-    // void setFollowsTransport (bool shouldFollow)
-    // {
-    //     isFollowingTransport = shouldFollow;
-    // }
-
-    void paint (Graphics& g) override
-    {
-        g.fillAll (Colours::darkgrey);
-        g.setColour (Colours::lightblue);
-
-        if (thumbnail.getTotalLength() > 0.0)
-        {
-            auto thumbArea = getLocalBounds();
-
-            thumbArea.removeFromBottom (scrollbar.getHeight() + 4);
-            thumbnail.drawChannels (g, thumbArea.reduced (2),
-                                    visibleRange.getStart(), visibleRange.getEnd(), 1.0f);
-        }
-        else
-        {
-            g.setFont (14.0f);
-            g.drawFittedText ("(No audio file selected)", getLocalBounds(), Justification::centred, 2);
-        }
-    }
-
-    void resized() override
-    {
-        scrollbar.setBounds (getLocalBounds().removeFromBottom (14).reduced (2));
-    }
-
-    void changeListenerCallback (ChangeBroadcaster*) override
-    {
-        // this method is called by the thumbnail when it has changed, so we should repaint it..
-        repaint();
-    }
-
-    bool isInterestedInFileDrag (const StringArray& /*files*/) override
-    {
-        return true;
-    }
-
-    void filesDropped (const StringArray& files, int /*x*/, int /*y*/) override
-    {
-        lastFileDropped = URL (File (files[0]));
-        lastActionType = FileDropped;
-        sendChangeMessage();
-    }
-
-    void mouseDown (const MouseEvent& e) override
-    {
-        mouseDrag (e);
-    }
-
-    void mouseDrag (const MouseEvent& e) override
-    {
-        if (canMoveTransport())
-            transportSource.setPosition (jmax (0.0, xToTime ((float) e.x)));
-            lastActionType = TransportMoved;
-    }
-
-    void mouseUp (const MouseEvent&) override
-    {
-        if (lastActionType == TransportMoved) {
-            // transportSource.start();
-            lastActionType = TransportStarted;
-            sendChangeMessage();
-        }
-        
-    }
-
-    
-    void mouseWheelMove (const MouseEvent&, const MouseWheelDetails& wheel) override
-    {
-        // DBG("Mouse wheel moved: deltaX=" << wheel.deltaX << ", deltaY=" << wheel.deltaY);
-        if (thumbnail.getTotalLength() > 0.0)
-        {
-            if (std::abs(wheel.deltaX) > 2 * std::abs(wheel.deltaY)) {
-                auto newStart = visibleRange.getStart() - wheel.deltaX * (visibleRange.getLength()) / 10.0;
-                newStart = jlimit(0.0, jmax(0.0, thumbnail.getTotalLength() - visibleRange.getLength()), newStart);
-
-                if (canMoveTransport())
-                    setRange({ newStart, newStart + visibleRange.getLength() });
-            } else if (std::abs(wheel.deltaY) > 2 * std::abs(wheel.deltaX)) {
-                if (wheel.deltaY != 0) {
-                    zoomSlider.setValue(zoomSlider.getValue() - wheel.deltaY);
-                }
-            } else {
-                // Do nothing
-            }
-            repaint();
-        }
-    }
-
-
-private:
-    AudioTransportSource& transportSource;
-    Slider& zoomSlider;
-    ScrollBar scrollbar  { false };
-
-    AudioThumbnailCache thumbnailCache  { 5 };
-    AudioThumbnail thumbnail;
-    Range<double> visibleRange;
-    bool isFollowingTransport = true;
-    URL lastFileDropped;
-    ActionType lastActionType;
-
-    DrawableRectangle currentPositionMarker;
-
-    float timeToX (const double time) const
-    {
-        if (visibleRange.getLength() <= 0)
-            return 0;
-
-        return (float) getWidth() * (float) ((time - visibleRange.getStart()) / visibleRange.getLength());
-    }
-
-    double xToTime (const float x) const
-    {
-        return (x / (float) getWidth()) * (visibleRange.getLength()) + visibleRange.getStart();
-    }
-
-    bool canMoveTransport() const noexcept
-    {
-        return ! (isFollowingTransport && transportSource.isPlaying());
-    }
-
-    void scrollBarMoved (ScrollBar* scrollBarThatHasMoved, double newRangeStart) override
-    {
-        if (scrollBarThatHasMoved == &scrollbar)
-            if (! (isFollowingTransport && transportSource.isPlaying()))
-                setRange (visibleRange.movedToStartAt (newRangeStart));
-    }
-
-    void timerCallback() override
-    {
-        if (canMoveTransport())
-            updateCursorPosition();
-        else
-            setRange (visibleRange.movedToStartAt (transportSource.getCurrentPosition() - (visibleRange.getLength() / 2.0)));
-    }
-
-    void updateCursorPosition()
-    {
-        currentPositionMarker.setVisible (transportSource.isPlaying() || isMouseButtonDown());
-
-        currentPositionMarker.setRectangle (juce::Rectangle<float> (timeToX (transportSource.getCurrentPosition()) - 0.75f, 0,
-                                                              1.5f, (float) (getHeight() - scrollbar.getHeight())));
-    }
-};
-
->>>>>>> 694848e2
-//this is the callback for the add new path popup alert
-class CustomPathAlertCallback : public juce::ModalComponentManager::Callback {
-public:
-    CustomPathAlertCallback(std::function<void(int)> const& callback) : userCallback(callback) {}
-
-    void modalStateFinished(int result) override {
-        if(userCallback != nullptr) {
-            userCallback(result);
-        }
-    }
-private:
-    std::function<void(int)> userCallback;
-};
-
-
-
-//==============================================================================
-class MainComponent  : public Component,
-                          #if (JUCE_ANDROID || JUCE_IOS)
-                           private Button::Listener,
-                          #endif
-                           private ChangeListener,
-                           public MenuBarModel,
-                           public ApplicationCommandTarget                                     
-{
-public:
-
-    enum CommandIDs {
-        open = 0x2000,
-        save = 0x2001,
-        saveAs = 0x2002,
-        about = 0x2003,
-        undo = 0x2005,
-        redo = 0x2006
-        // settings = 0x2004,
-    };
-
-    StringArray getMenuBarNames() override
-    {
-        return {"File"};
-    }
-
-    // In mac, we want the "about" command to be in the application menu ("HARP" tab)
-    // For now, this is not used, as the extra commands appear grayed out
-    std::unique_ptr<PopupMenu> getMacExtraMenu() {
-        auto menu = std::make_unique<PopupMenu>();
-        menu->addCommandItem (&commandManager, CommandIDs::about);
-        return menu;
-    }
-
-    PopupMenu getMenuForIndex (int menuIndex, const String& menuName) override
-    {
-        PopupMenu menu;
-
-        if (menuName == "File")
-        {   
-            menu.addCommandItem (&commandManager, CommandIDs::open);
-            menu.addCommandItem (&commandManager, CommandIDs::save);
-            menu.addCommandItem (&commandManager, CommandIDs::saveAs);
-            menu.addCommandItem (&commandManager, CommandIDs::undo);
-            menu.addCommandItem (&commandManager, CommandIDs::redo);
-            menu.addSeparator();
-            // menu.addCommandItem (&commandManager, CommandIDs::settings);
-            // menu.addSeparator();
-            menu.addCommandItem (&commandManager, CommandIDs::about);
-        } 
-        return menu;
-    }
-    void menuItemSelected (int menuItemID, int topLevelMenuIndex) override {
-        DBG("menuItemSelected: " << menuItemID);
-        DBG("topLevelMenuIndex: " << topLevelMenuIndex);
-    }
-
-    ApplicationCommandTarget* getNextCommandTarget() override {
-        return nullptr;
-    }
-
-    // Fills the commands array with the commands that this component/target supports
-    void getAllCommands(Array<CommandID>& commands) override {
-        const CommandID ids[] = { 
-            CommandIDs::open,
-            CommandIDs::save, 
-            CommandIDs::saveAs,
-            CommandIDs::undo,
-            CommandIDs::redo,
-            CommandIDs::about,
-            };
-        commands.addArray(ids, numElementsInArray(ids));
-    }
-
-    // Gets the information about a specific command
-    void getCommandInfo(CommandID commandID, ApplicationCommandInfo& result) override {
-        switch (commandID) {
-            case CommandIDs::open:
-                // The third argument here doesn't indicate the command position in the menu
-                // it rather serves as a tag to categorize the command
-                result.setInfo("Open...", "Opens a file", "File", 0);
-                result.addDefaultKeypress('o', ModifierKeys::commandModifier);
-                break;
-            case CommandIDs::save:
-                result.setInfo("Save", "Saves the current document", "File", 0);
-                result.addDefaultKeypress('s', ModifierKeys::commandModifier);
-                break;
-            case CommandIDs::saveAs:
-                result.setInfo("Save As...", "Saves the current document with a new name", "File", 0);
-                result.addDefaultKeypress('s', ModifierKeys::shiftModifier | ModifierKeys::commandModifier);
-                break;
-            case CommandIDs::undo:
-                result.setInfo("Undo", "Undoes the most recent operation", "File", 0);
-                result.addDefaultKeypress('z', ModifierKeys::commandModifier);
-                break;
-            case CommandIDs::redo:
-                result.setInfo("Redo", "Redoes the most recent operation", "File", 0);
-                result.addDefaultKeypress('z',  ModifierKeys::shiftModifier | ModifierKeys::commandModifier);
-                break;
-            case CommandIDs::about:
-                result.setInfo("About HARP", "Shows information about the application", "About", 0);
-                break;
-        }
-    }
-
-    // Callback for the save and saveAs commands
-    bool perform(const InvocationInfo& info) override {
-        switch (info.commandID) {
-            case CommandIDs::save:
-                DBG("Save command invoked");
-                saveCallback();
-                break;
-            case CommandIDs::saveAs:
-                DBG("Save As command invoked");
-                saveAsCallback();
-                break;
-            case CommandIDs::open:
-                DBG("Open command invoked");
-                openFileChooser();
-                break;
-            case CommandIDs::undo:
-                DBG("Undo command invoked");
-                undoRedoCallback(true);
-                break;
-            case CommandIDs::redo:
-                DBG("Redo command invoked");
-                undoRedoCallback(false);
-                break;
-            case CommandIDs::about:
-                DBG("About command invoked");
-                showAboutDialog();
-                // URL("https://harp-plugin.netlify.app/").launchInDefaultBrowser();
-                // URL("https://github.com/TEAMuP-dev/harp").launchInDefaultBrowser();
-                break;
-            default:
-                return false;
-        }
-        return true;
-    }
-
-    void showAboutDialog()
-    {
-        // Maybe create a new class for the about dialog
-        auto* aboutComponent = new Component();
-        aboutComponent->setSize(400, 300);
-
-        // label for the about text
-        auto* aboutText = new Label();
-        aboutText->setText(
-            String(APP_NAME) + "\nVersion: " + String(APP_VERSION) + "\n\n",
-            dontSendNotification);
-        aboutText->setJustificationType(Justification::centred);
-        aboutText->setSize(380, 100); 
-
-        // hyperlink buttons
-        auto* modelGlossaryButton = new HyperlinkButton("Model Glossary",
-            URL("https://github.com/TEAMuP-dev/HARP#available-models"));
-        modelGlossaryButton->setSize(380, 24); 
-        modelGlossaryButton->setTopLeftPosition(10, 110); 
-        modelGlossaryButton->setJustificationType(Justification::centred);
-        modelGlossaryButton->setColour(HyperlinkButton::textColourId, Colours::blue);
-
-        auto* visitWebpageButton = new HyperlinkButton("Visit HARP webpage",
-            URL("https://harp-plugin.netlify.app/"));
-        visitWebpageButton->setSize(380, 24); 
-        visitWebpageButton->setTopLeftPosition(10, 140); 
-        visitWebpageButton->setJustificationType(Justification::centred);
-        visitWebpageButton->setColour(HyperlinkButton::textColourId, Colours::blue);
-
-        auto* reportIssueButton = new HyperlinkButton("Report an issue",
-            URL("https://github.com/TEAMuP-dev/harp/issues"));
-        reportIssueButton->setSize(380, 24); 
-        reportIssueButton->setTopLeftPosition(10, 170);  
-        reportIssueButton->setJustificationType(Justification::centred);
-        reportIssueButton->setColour(HyperlinkButton::textColourId, Colours::blue);
-
-        // label for the copyright
-        auto* copyrightLabel = new Label();
-        copyrightLabel->setText(String(APP_COPYRIGHT) + "\n\n", dontSendNotification);
-        copyrightLabel->setJustificationType(Justification::centred);
-        copyrightLabel->setSize(380, 100); 
-        copyrightLabel->setTopLeftPosition(10, 200); 
-        
-
-        // Add components to the main component
-        aboutComponent->addAndMakeVisible(aboutText);
-        aboutComponent->addAndMakeVisible(modelGlossaryButton);
-        aboutComponent->addAndMakeVisible(visitWebpageButton);
-        aboutComponent->addAndMakeVisible(reportIssueButton);
-        aboutComponent->addAndMakeVisible(copyrightLabel);
-
-        // The dialog window with the custom component as its content
-        DialogWindow::LaunchOptions dialog;
-        dialog.content.setOwned(aboutComponent);
-        dialog.dialogTitle = "About " + String(APP_NAME);
-        dialog.dialogBackgroundColour = Colours::grey;
-        dialog.escapeKeyTriggersCloseButton = true;
-        dialog.useNativeTitleBar = true;
-        dialog.resizable = false;
-
-        dialog.launchAsync();
-    }
-    
-
-    void saveCallback(){
-        if (saveEnabled) {
-            DBG("HARPProcessorEditor::buttonClicked save button listener activated");
-            mediaDisplay->overwriteTarget();
-            
-<<<<<<< HEAD
-=======
-            addNewAudioFile(currentAudioFileTarget, false);
->>>>>>> 694848e2
-            // saveButton.setEnabled(false);
-            saveEnabled = false;
-            setStatus("File saved successfully");
-        } else {
-            DBG("save button is disabled");
-            setStatus("Nothing to save");
-        }
-    }
-
-    
-    void saveAsCallback() {
-        if (mediaDisplay->isFileLoaded()) {
-            // Launch the file chooser dialog asynchronously
-            fileBrowser->launchAsync(
-                FileBrowserComponent::saveMode | FileBrowserComponent::canSelectFiles,
-                [this](const FileChooser& browser)
-                {
-                    File newFile = browser.getResult();
-                    if (newFile != File{}) {
-                        URL tempFilePath = mediaDisplay->getTempFilePath();
-
-                        // Attempt to save the file to the new location
-                        bool saveSuccessful = tempFilePath.getLocalFile().copyFileTo(newFile);
-                        if (saveSuccessful) {
-                            // Inform the user of success
-                            AlertWindow::showMessageBoxAsync(
-                                AlertWindow::InfoIcon,
-                                "Save As",
-                                "File successfully saved as:\n" + newFile.getFullPathName(),
-                                "OK");
-
-                            // Update any necessary internal state
-                            // currentAudioFile = AudioFile(newFile); // Assuming a wrapper, adjust accordingly
-                            DBG("File successfully saved as " << newFile.getFullPathName());
-                        } else {
-                            // Inform the user of failure
-                            AlertWindow::showMessageBoxAsync(
-                                AlertWindow::WarningIcon,
-                                "Save As Failed",
-                                "Failed to save file as:\n" + newFile.getFullPathName(),
-                                "OK");
-                            DBG("Failed to save file as " << newFile.getFullPathName());
-                        }
-                    } else {
-                        DBG("Save As operation was cancelled by the user.");
-                    }
-                });
-        } else {
-            setStatus("Nothing to save. Please load an audio file first.");
-        }
-    }
-
-    void undoRedoCallback(bool undo) {
-        if (undo) {
-            DBG("Undoing last edit");
-        } else {
-            DBG("Redoing last edit");
-        }
-
-        // check if the audio file is loaded
-        if (!currentAudioFile.isLocalFile()) {
-            // AlertWindow("Error", "Audio file is not loaded. Please load an audio file first.", AlertWindow::WarningIcon);
-            //ShowMEssageBoxAsync
-            //Fail with beep, we should just ignore this if it doesn't make sense
-            DBG("No file loaded to perform operation on");
-            juce::LookAndFeel::getDefaultLookAndFeel().playAlertSound();
-            return;
-        }
-
-        if (isProcessing) {
-            DBG("Can't undo/redo while processing occurring!");
-            juce::LookAndFeel::getDefaultLookAndFeel().playAlertSound();
-            return;
-        }
-
-        bool success = model->undo_redo_process(currentAudioFile.getLocalFile(), undo);
-        DBG("Undo call complete");
-        // load the audio file again, but only if something happened
-        if (success) {
-            processBroadcaster.sendChangeMessage();
-        }
-
-    }
-
-    void loadModelCallback() {
-        DBG("HARPProcessorEditor::buttonClicked load model button listener activated");
-
-        // collect input parameters for the model.
-                    
-        const std::string hf_url = "https://huggingface.co/spaces/";
-
-        std::string path_url;
-        if (modelPathComboBox.getSelectedItemIndex() == 0) {
-            if (customPath.find(hf_url) != std::string::npos) {
-                customPath.replace(customPath.find(hf_url), hf_url.length(), "");
-            }
-            path_url = customPath;
-        }else{
-            path_url = modelPathComboBox.getText().toStdString();
-        }
-
-        std::map<std::string, std::any> params = {
-        {"url", path_url},
-        };
-        resetUI();
-        // loading happens asynchronously.
-        // the document controller trigger a change listener callback, which will update the UI
-
-        threadPool.addJob([this, params] {
-            DBG("executeLoad!!");
-            try {
-                // timeout after 10 seconds
-                // TODO: this callback needs to be cleaned up in the destructor in case we quit
-                // cb: this timedCallback doesn't seem to run
-                std::atomic<bool> success = false;
-                TimedCallback timedCallback([this, &success] {
-                    if (success)
-                        return;
-                    DBG("TIMED-CALLBACK: buttonClicked timedCallback listener activated");
-                    AlertWindow::showMessageBoxAsync(
-                        AlertWindow::WarningIcon,
-                        "Loading Error",
-                        "An error occurred while loading the WebModel: TIMED OUT! Please check that the space is awake."
-                    );
-                    MessageManager::callAsync([this] {
-                        resetModelPathComboBox();
-                    });
-                    model.reset(new WebModel());
-                    loadBroadcaster.sendChangeMessage();
-                    // saveButton.setEnabled(false);
-                    saveEnabled = false;
-                }, 10000);
-
-                model->load(params);
-                success = true;
-                MessageManager::callAsync([this] {
-                    if (modelPathComboBox.getSelectedItemIndex() == 0) {
-                        bool alreadyInComboBox = false;
-
-                        for (int i = 1; i <= modelPathComboBox.getNumItems(); ++i) {
-                            if (modelPathComboBox.getItemText(i) == (String) customPath) {
-                                alreadyInComboBox = true;
-                                modelPathComboBox.setSelectedId(i + 1);
-                            }
-                        }
-
-                        if (!alreadyInComboBox) {
-                            int new_id = modelPathComboBox.getNumItems() + 1;
-                            modelPathComboBox.addItem(customPath, new_id);
-                            modelPathComboBox.setSelectedId(new_id);
-                        }
-                    }
-                });
-                DBG("executeLoad done!!");
-                loadBroadcaster.sendChangeMessage();
-                // since we're on a helper thread, 
-                // it's ok to sleep for 10s 
-                // to let the timeout callback do its thing
-                //Thread::sleep(10000);
-                //Ryan: I commented this out because when the model succesfully loads but you close within 10 seconds it throws a error
-            } catch (const std::runtime_error& e) {
-                DBG("Caught exception: " << e.what());
-                
-                auto msgOpts = MessageBoxOptions().withTitle("Loading Error")
-                    .withIconType(AlertWindow::WarningIcon)
-                    .withTitle("Error")
-                    .withMessage("An error occurred while loading the WebModel: \n" + String(e.what()));
-                if (!String(e.what()).contains("404")) {
-                    msgOpts = msgOpts.withButton("Open Space URL");
-                }
-                    msgOpts = msgOpts.withButton("Open HARP Logs").withButton("Ok");
-                auto alertCallback = [this, msgOpts](int result) {
-                    // ~~~~~~~~~~~~~~~~~~~~~~~~~~~~~~~~~~~~~~~~~~~~~~~~~~~~~~~
-                    // NOTE (hugo): there's something weird about the button indices assigned by the msgOpts here
-                    // DBG("ALERT-CALLBACK: buttonClicked alertCallback listener activated: chosen: " << chosen);
-                    // auto chosen = msgOpts.getButtonText(result);
-                    // they're not the same as the order of the buttons in the alert
-                    // this is the order that I actually observed them to be. 
-                    // ~~~~~~~~~~~~~~~~~~~~~~~~~~~~~~~~~~~~~~~~~~~~~~~~~~~~~~~
-
-                    std::map<int, std::string> observedButtonIndicesMap = {};
-                    if (msgOpts.getNumButtons() == 3) {
-                        observedButtonIndicesMap.insert({1, "Open Space URL"});// should actually be 0 right? 
-                    }
-                    observedButtonIndicesMap.insert({msgOpts.getNumButtons() - 1, "Open HARP Logs"});// should actually be 1
-                    observedButtonIndicesMap.insert({0, "Ok"});// should be 2
-
-                    auto chosen = observedButtonIndicesMap[result];
-
-                    // auto chosen = msgOpts.getButtonText();
-                    if (chosen == "Open HARP Logs") {
-                        model->getLogFile().revealToUser();
-                    } else if (chosen == "Open Space URL") {
-                        URL spaceUrl = resolveSpaceUrl(modelPathComboBox.getText().toStdString());
-                        bool success = spaceUrl.launchInDefaultBrowser();
-                    }
-                    MessageManager::callAsync([this] {
-                        resetModelPathComboBox();
-                    });
-                };
-                
-                
-                AlertWindow::showAsync(msgOpts,alertCallback);
-
-                model.reset(new WebModel());
-                loadBroadcaster.sendChangeMessage();
-                // saveButton.setEnabled(false);
-                saveEnabled = false;
-                
-            }
-        });
-
-        // disable the load button until the model is loaded
-        loadModelButton.setEnabled(false);
-        modelPathComboBox.setEnabled(false);
-        loadModelButton.setButtonText("loading...");
-
-
-        // disable the process button until the model is loaded
-        processCancelButton.setEnabled(false);
-
-        // set the descriptionLabel to "loading {url}..."
-        // TODO: we need to get rid of the params map, and just pass the url around instead
-        // since it looks like we're sticking to webmodels.
-        String url = String(std::any_cast<std::string>(params.at("url")));
-        descriptionLabel.setText("loading " + url + "...\n if this takes a while, check if the huggingface space is sleeping by visiting the space url below. Once the huggingface space is awake, try again." , dontSendNotification);
-
-        // TODO: here, we should also reset the highlighting of the playback regions 
-
-
-        // add a hyperlink to the hf space for the model
-        // TODO: make this less hacky? 
-        // we might have to append a "https://huggingface.co/spaces" to the url
-        // IF the url (doesn't have localhost) and (doesn't have huggingface.co) and (doesn't have http) in it 
-        // and (has only one slash in it)
-        String spaceUrl = resolveSpaceUrl(url);
-        spaceUrlButton.setButtonText("open " + url + " in browser");
-        spaceUrlButton.setURL(URL(spaceUrl));
-        // set the font size 
-        // spaceUrlButton.setFont(Font(15.00f, Font::plain));
-
-        addAndMakeVisible(spaceUrlButton);
-    }
-
-    void resetModelPathComboBox()
-    {
-        resetUI();
-        //should I clear this?
-        spaceUrlButton.setButtonText("");
-        int numItems = modelPathComboBox.getNumItems();
-        std::vector<std::string> options;
-
-        for (int i = 1; i <= numItems; ++i) // item indexes are 1-based in JUCE
-        {
-            String itemText = modelPathComboBox.getItemText(i - 1);
-            options.push_back(itemText.toStdString());
-            DBG("Item " << i << ": " << itemText);
-        }
-
-        modelPathComboBox.clear();
-
-        modelPathComboBox.setTextWhenNothingSelected("choose a model"); 
-        for(int i = 0; i < options.size(); ++i) {
-            modelPathComboBox.addItem(options[i], i + 1);
-        }
-    }
-
-    explicit MainComponent(const URL& initialFilePath = URL()): jobsFinished(0), totalJobs(0),
-        jobProcessorThread(customJobs, jobsFinished, totalJobs, processBroadcaster)
-    {
-
-        addAndMakeVisible(chooseFileButton);
-        chooseFileButton.onClick = [this] { openFileChooser(); };
-        chooseFileButtonHandler.onMouseEnter = [this]() { setInstructions("Click to choose an audio file"); };
-        chooseFileButtonHandler.onMouseExit = [this]() { clearInstructions(); };
-        chooseFileButtonHandler.attach();
-
-        // Initialize default media display
-        initializeMediaDisplay();
-
-        if (initialFilePath.isLocalFile())
-        {
-            // TODO - it seems command line args are handled through Main.cpp and this is never hit
-            // Load initial file into matching media display
-            loadMediaDisplay(initialFilePath.getLocalFile());
-        }
-
-        // addAndMakeVisible (startStopButton);
-        playStopButton.addMode(playButtonInfo);
-        playStopButton.addMode(stopButtonInfo);
-        playStopButton.setMode(playButtonInfo.label);
-        playStopButton.setEnabled(false);
-        addAndMakeVisible (playStopButton);
-        playStopButton.onMouseEnter = [this] {
-            if (playStopButton.getModeName() == playButtonInfo.label)
-                setInstructions("Click to start playback");
-            else if (playStopButton.getModeName() == stopButtonInfo.label)
-                setInstructions("Click to stop playback");
-        };
-        playStopButton.onMouseExit = [this] {
-            clearInstructions();
-        };
-
-<<<<<<< HEAD
-=======
-        // audio setup
-        formatManager.registerBasicFormats();
-
-        thread.startThread (Thread::Priority::normal);
-
-        audioDeviceManager.initialise (0, 2, nullptr, true, {}, nullptr);
-
-        audioDeviceManager.addAudioCallback (&audioSourcePlayer);
-        audioSourcePlayer.setSource (&transportSource);
-
-
-        // Load the initial file
-        if (initialFileURL.isLocalFile())
-        {
-            addNewAudioFile (initialFileURL, false);
-        }
-
->>>>>>> 694848e2
-        // initialize HARP UI
-        // TODO: what happens if the model is nullptr rn?
-        if (model == nullptr) {
-            DBG("FATAL HARPProcessorEditor::HARPProcessorEditor: model is null");
-            jassertfalse;
-            return;
-        }
-
-        // Set setWantsKeyboardFocus to true for this component
-        // Doing that, everytime we click outside the modelPathTextBox,
-        // the focus will be taken away from the modelPathTextBox
-        setWantsKeyboardFocus(true);
-
-        // init the menu bar
-        menuBar.reset (new MenuBarComponent (this));
-        addAndMakeVisible (menuBar.get());
-        setApplicationCommandManagerToWatch (&commandManager);
-        // Register commands
-        commandManager.registerAllCommandsForTarget(this);
-        // commandManager.setFirstCommandTarget(this);
-        addKeyListener (commandManager.getKeyMappings());
-
-        
-        #if JUCE_MAC
-            // Not used for now
-            // auto extraMenu = getMacExtraMenu();
-            MenuBarModel::setMacMainMenu (this);
-        #endif
-
-        menuBar->setVisible (true);
-        menuItemsChanged();
-
-        // The Process/Cancel button        
-        processCancelButton.addMode(processButtonInfo);
-        processCancelButton.addMode(cancelButtonInfo);
-        processCancelButton.setMode(processButtonInfo.label);
-        processCancelButton.setEnabled(false);
-        addAndMakeVisible(processCancelButton);
-        processCancelButton.onMouseEnter = [this] {
-            if (processCancelButton.getModeName() == processButtonInfo.label)
-                setInstructions("Click to send the audio file for processing");
-            else if (processCancelButton.getModeName() == cancelButtonInfo.label)
-                setInstructions("Click to cancel the processing");
-        };
-        processCancelButton.onMouseExit = [this] {
-            // processCancelButton.setColour (TextButton::buttonColourId, getUIColourIfAvailable (LookAndFeel_V4::ColourScheme::UIColour::buttonOnColour));
-            clearInstructions();
-        };
-
-        processBroadcaster.addChangeListener(this);
-        saveEnabled = false;
-
-        loadModelButton.addMode(loadButtonInfo);
-        loadModelButton.setMode(loadButtonInfo.label);
-        // loadModelButton.setButtonText("load");
-        addAndMakeVisible(loadModelButton);
-        loadModelButton.onMouseEnter = [this] {
-            setInstructions("Loads the model and populates the UI with the model's parameters");
-        };
-        loadModelButton.onMouseExit = [this] {
-            clearInstructions();
-        };
-
-        loadBroadcaster.addChangeListener(this);
-
-        std::string currentStatus = model->getStatus();
-        if (currentStatus == "Status.LOADED" || currentStatus == "Status.FINISHED") {
-            processCancelButton.setEnabled(true);
-            processCancelButton.setMode(processButtonInfo.label);
-        } else if (currentStatus == "Status.PROCESSING" || currentStatus == "Status.STARTING" || currentStatus == "Status.SENDING") {
-            processCancelButton.setEnabled(true);
-            processCancelButton.setMode(cancelButtonInfo.label);
-        }
-        
-
-        setStatus(currentStatus);
-
-        // add a status timer to update the status label periodically
-        mModelStatusTimer = std::make_unique<ModelStatusTimer>(model);
-        mModelStatusTimer->addChangeListener(this);
-        mModelStatusTimer->startTimer(100);  // 100 ms interval
-
-       // model path textbox
-       std::vector<std::string> modelPaths = {
-        "custom path...",
-        "hugggof/vampnet-music",
-        "cwitkowitz/timbre-trap",
-        "hugggof/vampnet-percussion",
-        "hugggof/vampnet-n64",
-        "hugggof/vampnet-choir",
-        "hugggof/vampnet-opera",
-        "hugggof/vampnet-machines",
-        "hugggof/vampnet-birds",
-        "descript/vampnet",
-        "pharoAIsanders420/micro-musicgen-jungle",
-        "hugggof/nesquik",
-        "hugggof/pitch_shifter",
-        "hugggof/harmonic_percussive",
-        "xribene/midi_pitch_shifter"
-        };
-
-
-        modelPathComboBox.setTextWhenNothingSelected("choose a model"); 
-        for(int i = 0; i < modelPaths.size(); ++i) {
-            modelPathComboBox.addItem(modelPaths[i], i + 1);
-        }
-        modelPathComboBoxHandler.onMouseEnter = [this]() { 
-            setInstructions("A drop-down menu with some available models. Any new model you add will automatically be added to the list"); 
-        };
-        modelPathComboBoxHandler.onMouseExit = [this]() { clearInstructions(); };
-        modelPathComboBoxHandler.attach();
-
-
-        // Usage within your existing onChange handler
-        modelPathComboBox.onChange = [this] {
-            // Check if the 'custom path...' option is selected
-            if (modelPathComboBox.getSelectedItemIndex() == 0) {
-                // Create an AlertWindow
-                auto* customPathWindow = new AlertWindow("Enter Custom Path",
-                                                        "Please enter the path to the gradio endpoint:",
-                                                        AlertWindow::NoIcon);
-
-                customPathWindow->addTextEditor("customPath", "", "Path:");
-                customPathWindow->addButton("Load", 1, KeyPress(KeyPress::returnKey));
-                customPathWindow->addButton("Cancel", 0, KeyPress(KeyPress::escapeKey));
-                
-                // Show the window and handle the result asynchronously
-                customPathWindow->enterModalState(true, new CustomPathAlertCallback([this, customPathWindow](int result) {
-                    if (result == 1) { // OK was clicked
-                        // Retrieve the entered path
-                        customPath = customPathWindow->getTextEditor("customPath")->getText().toStdString();
-                        // Use the custom path as needed
-                        DBG("Custom path entered: " + customPath);
-                        loadModelButton.triggerClick();
-
-                    } else { // Cancel was clicked or the window was closed
-                        DBG("Custom path entry was canceled.");
-                        resetModelPathComboBox();
-                    }
-                    delete customPathWindow;
-                }), true);
-            }
-        };
-
-
-        addAndMakeVisible(modelPathComboBox);
-
-        // model controls
-        ctrlComponent.setModel(model);
-        addAndMakeVisible(ctrlComponent);
-        ctrlComponent.populateGui();
-
-        addAndMakeVisible(nameLabel);
-        addAndMakeVisible(authorLabel);
-        addAndMakeVisible(descriptionLabel);
-        addAndMakeVisible(tagsLabel);
-        addAndMakeVisible(audioOrMidiLabel);
-
-        addAndMakeVisible(statusArea);
-        addAndMakeVisible(instructionsArea);
-        // model card component
-        // Get the modelCard from the EditorView
-        auto &card = model->card();
-        setModelCard(card);
-
-        jobProcessorThread.startThread();
-
-        // ARA requires that plugin editors are resizable to support tight integration
-        // into the host UI
-        setOpaque (true);
-        setSize(800, 800);
-        resized();
-    }
-
-
-    ~MainComponent() override
-    {
-        mediaDisplay->removeChangeListener(this);
-
-        // remove listeners
-        mModelStatusTimer->removeChangeListener(this);
-        loadBroadcaster.removeChangeListener(this);
-        processBroadcaster.removeChangeListener(this);
-
-        jobProcessorThread.signalThreadShouldExit();
-        // This will not actually run any processing task
-        // It'll just make sure that the thread is not waiting
-        // and it'll allow it to check for the threadShouldExit flag
-        jobProcessorThread.signalTask();
-        jobProcessorThread.waitForThreadToExit(-1);
-
-        model->clear_file_log();
-
-        #if JUCE_MAC
-            MenuBarModel::setMacMainMenu (nullptr);
-        #endif
-        // commandManager.setFirstCommandTarget (nullptr);
-    }
-
-    void cancelCallback()
-    {
-        DBG("HARPProcessorEditor::buttonClicked cancel button listener activated");
-        model->cancel();
-        processCancelButton.setEnabled(false);
-    }
-    
-    void processCallback()
-    {
-        DBG("HARPProcessorEditor::buttonClicked button listener activated");
-
-        // check if the audio file is loaded
-        if (!mediaDisplay->getTempFilePath().isLocalFile()) {
-            // AlertWindow("Error", "Audio file is not loaded. Please load an audio file first.", AlertWindow::WarningIcon);
-            //ShowMEssageBoxAsync
-            AlertWindow::showMessageBoxAsync(
-                AlertWindow::WarningIcon,
-                "Error",
-                "Audio file is not loaded. Please load an audio file first."
-            );
-            return;
-        }
-
-
-        processCancelButton.setEnabled(true);
-        processCancelButton.setMode(cancelButtonInfo.label);
-
-        saveEnabled = false;
-        isProcessing = true;
-
-        // TODO: get the current audio file and process it
-        // if we don't have one, let the user know
-        // TODO: need to only be able to do this if we don't have any other jobs in the threadpool right?
-        if (model == nullptr){
-            DBG("unhandled exception: model is null. we should probably open an error window here.");
-            AlertWindow("Error", "Model is not loaded. Please load a model first.", AlertWindow::WarningIcon);
-            isProcessing = false;
-            return;
-        }
-
-        bool matchingModel = true;
-
-        if (dynamic_cast<AudioDisplayComponent*>(mediaDisplay.get())) {
-            matchingModel = !model->card().midi_in && !model->card().midi_out;
-        } else {
-            matchingModel = model->card().midi_in && model->card().midi_out;
-        }
-        // Check if the model's type (Audio or MIDI) matches the input file's type
-        // If not, show an error message and ask the user to either use another model
-        // or another appropriate file
-        if (!matchingModel) {
-            DBG("Model and file type mismatch");
-            AlertWindow::showMessageBoxAsync(
-                AlertWindow::WarningIcon,
-                "Processing Error",
-                "Model and file type mismatch. Please use an appropriate model or file."
-            );
-            // processBroadcaster.sendChangeMessage();
-            resetProcessingButtons();
-            return;
-        }
-        // print how many jobs are currently in the threadpool
-        DBG("threadPool.getNumJobs: " << threadPool.getNumJobs());
-
-        // empty customJobs
-        customJobs.clear();
-
-        customJobs.push_back(new CustomThreadPoolJob(
-            [this] { // &jobsFinished, totalJobs
-                // Individual job code for each iteration
-                // copy the audio file, with the same filename except for an added _harp to the stem
-                model->process(mediaDisplay->getTempFilePath().getLocalFile());
-                DBG("Processing finished");
-                // load the audio file again
-                processBroadcaster.sendChangeMessage();
-                
-            }
-        ));
-
-        // Now the customJobs are ready to be added to be run in the threadPool
-        jobProcessorThread.signalTask();
-    }
-
-    void initializeMediaDisplay(int mediaType = 0)
-    {
-        if (mediaType == 1) {
-            mediaDisplay = std::make_unique<MidiDisplayComponent>();
-        } else {
-            // Default to audio display
-            mediaDisplay = std::make_unique<AudioDisplayComponent>();
-        }
-
-        addAndMakeVisible(mediaDisplay.get());
-        mediaDisplay->addChangeListener(this);
-
-        mediaDisplayHandler = std::make_unique<HoverHandler>(*mediaDisplay);
-        mediaDisplayHandler->onMouseEnter = [this]() { 
-            setInstructions(mediaDisplay->getMediaHandlerInstructions()); 
-        };
-        mediaDisplayHandler->onMouseExit = [this]() { clearInstructions(); };
-        mediaDisplayHandler->attach();
-    }
-
-    void loadMediaDisplay(File mediaFile)
-    {
-        // Check the file extension to determine type
-        String extension = mediaFile.getFileExtension();
-
-        bool matchingDisplay = true;
-
-        if (dynamic_cast<AudioDisplayComponent*>(mediaDisplay.get())) {
-            matchingDisplay = audioExtensions.contains(extension);
-        } else {
-            matchingDisplay = midiExtensions.contains(extension);
-        }
-
-        if (!matchingDisplay) {
-            // Remove the existing media display
-            removeChildComponent(mediaDisplay.get());
-            mediaDisplay->removeChangeListener(this);
-            mediaDisplayHandler->detach();
-
-            int mediaType = 0;
-
-            if (audioExtensions.contains(extension)) { }
-            else if (midiExtensions.contains(extension)) {
-                mediaType = 1;
-            } else {
-                DBG("MainComponent::loadMediaDisplay: Unsupported file type \'" << extension << "\'.");
-
-                AlertWindow("Error", "Unsupported file type.", AlertWindow::WarningIcon);
-            }
-
-            // Initialize a matching display
-            initializeMediaDisplay(mediaType);
-        }
-
-        mediaDisplay->setupDisplay(URL(mediaFile));
-
-        playStopButton.setEnabled(true);
-
-        resized();
-    }
-
-    void openFileChooser()
-    {
-        StringArray allExtensions = StringArray(audioExtensions);
-        allExtensions.mergeArray(midiExtensions);
-
-        String filePatternsAllowed = "*" + allExtensions.joinIntoString(";*");
-
-        fileBrowser = std::make_unique<FileChooser>(
-            "Select a media file...", 
-            File(), 
-            filePatternsAllowed);
-
-        fileBrowser->launchAsync(
-            FileBrowserComponent::openMode | FileBrowserComponent::canSelectFiles,
-            [this](const FileChooser& browser)
-            {
-<<<<<<< HEAD
-                File chosenFile = browser.getResult();
-                if (chosenFile != File{}) {
-                    loadMediaDisplay(chosenFile);
-=======
-                File file = chooser.getResult();
-                if (file != File{})
-                {
-                    URL fileURL = URL(file);
-                    addNewAudioFile(fileURL, true);
->>>>>>> 694848e2
-                }
-            });
-    }
-
-
-    void paint (Graphics& g) override
-    {
-        g.fillAll (getUIColourIfAvailable (LookAndFeel_V4::ColourScheme::UIColour::windowBackground));
-    }
-
-    void resized() override
-    {
-        auto area = getLocalBounds();
-
-        #if not JUCE_MAC
-        menuBar->setBounds (area.removeFromTop (LookAndFeel::getDefaultLookAndFeel()
-                                                    .getDefaultMenuBarHeight()));
-        #endif
-        auto margin = 5;  // Adjusted margin value for top and bottom spacing
-        auto docViewHeight = 1;
-        auto mainArea = area.removeFromTop(area.getHeight() - docViewHeight);
-        auto documentViewArea = area;  // what remains is the 15% area for documentView
-        // Row 1: Model Path TextBox and Load Model Button
-        auto row1 = mainArea.removeFromTop(30);  // adjust height as needed
-        modelPathComboBox.setBounds(row1.removeFromLeft(row1.getWidth() * 0.8f).reduced(margin));
-        //modelPathTextBox.setBounds(row1.removeFromLeft(row1.getWidth() * 0.8f).reduced(margin));
-        loadModelButton.setBounds(row1.reduced(margin));
-        // Row 2: Name and Author Labels
-        auto row2a = mainArea.removeFromTop(35);  // adjust height as needed
-        nameLabel.setBounds(row2a.removeFromLeft(row2a.getWidth() / 2).reduced(margin));
-        nameLabel.setFont(Font(20.0f, Font::bold));
-        // nameLabel.setColour(Label::textColourId, mHARPLookAndFeel.textHeaderColor);
- 
-        auto row2b = mainArea.removeFromTop(20);
-        authorLabel.setBounds(row2b.reduced(margin));
-        authorLabel.setFont(Font(10.0f));
-
-        auto row2c = mainArea.removeFromTop(30);
-        audioOrMidiLabel.setBounds(row2c.reduced(margin));
-        audioOrMidiLabel.setFont(Font(10.0f, Font::bold));
-        audioOrMidiLabel.setColour(Label::textColourId, Colours::bisque);
-
-        // Row 3: Description Label
-        
-        // A way to dynamically adjust the height of the description label
-        // doesn't work perfectly yet, but it's good for now.
-        auto font = Font(15.0f); 
-        descriptionLabel.setFont(font);
-        // descriptionLabel.setColour(Label::backgroundColourId, Colours::red);
-        auto maxLabelWidth = mainArea.getWidth() - 2 * margin;
-        auto numberOfLines = font.getStringWidthFloat(descriptionLabel.getText(false)) / maxLabelWidth;
-        int textHeight = (font.getHeight() + 5) * (std::floor(numberOfLines) + 1) + font.getHeight();
-
-        if (textHeight < 80) {
-            textHeight = 80;
-        }
-        auto row3 = mainArea.removeFromTop(textHeight).reduced(margin) ; 
-        descriptionLabel.setBounds(row3);
-
-        // Row 4: Space URL Hyperlink
-        auto row4 = mainArea.removeFromTop(22);  // adjust height as needed
-        spaceUrlButton.setBounds(row4.reduced(margin).removeFromLeft(row4.getWidth() / 2));
-        spaceUrlButton.setFont(Font(11.0f), false, Justification::centredLeft);
-
-        // Row 5: CtrlComponent (flexible height)
-        auto row5 = mainArea.removeFromTop(195);  // the remaining area is for row 4
-        ctrlComponent.setBounds(row5.reduced(margin));
-
-        // An empty space of 20px between the ctrl component and the process button
-        mainArea.removeFromTop(10);
-
-        // Row 6: Process Button (taken out in advance to preserve its height)
-        auto row6Height = 20;  // adjust height as needed
-        auto row6 = mainArea.removeFromTop(row6Height);
-
-        // Assign bounds to processButton
-        processCancelButton.setBounds(row6.withSizeKeepingCentre(100, 20));  // centering the button in the row
-        // place the status label to the left of the process button (justified left)
-        // statusLabel.setBounds(processCancelButton.getBounds().translated(-200, 0));
-
-        // An empty space of 30px between the process button and the thumbnail area
-        mainArea.removeFromTop(30);
-        
-        // Row 7: thumbnail area
-        auto row7 = mainArea.removeFromTop(150).reduced(margin / 2);  // adjust height as needed
-        mediaDisplay->setBounds(row7);
-
-        // Row 8: Buttons for Play/Stop and Open File
-        auto row8 = mainArea.removeFromTop(50);  // adjust height as needed
-        playStopButton.setBounds(row8.removeFromLeft(row8.getWidth() / 2).reduced(margin));
-        chooseFileButton.setBounds(row8.reduced(margin));
-
-        // Status area
-        auto row9 = mainArea.removeFromBottom(80);
-        // Split row9 to two columns
-        auto row9a = row9.removeFromLeft(row9.getWidth() / 2);
-        auto row9b = row9;
-        instructionsArea.setBounds(row9a.reduced(margin));
-        statusArea.setBounds(row9b.reduced(margin));
-    }
-
-    void resetUI(){
-        ctrlComponent.resetUI();
-        // Also clear the model card components
-        ModelCard empty;
-        setModelCard(empty);
-    }
-
-    void setModelCard(const ModelCard& card) {
-        // Set the text for the labels
-        nameLabel.setText(String(card.name), dontSendNotification);
-        descriptionLabel.setText(String(card.description), dontSendNotification);
-        // set the author label text to "by {author}" only if {author} isn't empty
-        card.author.empty() ?
-            authorLabel.setText("", dontSendNotification) :
-            authorLabel.setText("by " + String(card.author), dontSendNotification);
-<<<<<<< HEAD
-        // It is assumed we only support wav2wav or midi2midi models for now
-        if (card.midi_in && card.midi_out && !card.author.empty()) {
-            audioOrMidiLabel.setText("Midi-to-Midi", dontSendNotification);
-        } else if (!card.midi_in && !card.midi_out && !card.author.empty()) {
-            audioOrMidiLabel.setText("Wav-to-Wav", dontSendNotification);
-        } else {
-            audioOrMidiLabel.setText("", dontSendNotification);
-        }
-        
-=======
-    }
-
-    void loadAudioFile(const URL& audioURL) {
-        addNewAudioFile(audioURL, false);
->>>>>>> 694848e2
-    }
-
-    void setStatus(const juce::String& message)
-    {
-        statusArea.setStatusMessage(message);
-    }
-
-    void clearStatus()
-    {
-        statusArea.clearStatusMessage();
-    }
-
-    void setInstructions(const juce::String& message)
-    {
-        instructionsArea.setStatusMessage(message);
-    }
-
-    void clearInstructions()
-    {
-        instructionsArea.clearStatusMessage();
-    }
-
-private:
-    // HARP UI 
-    std::unique_ptr<ModelStatusTimer> mModelStatusTimer {nullptr};
-
-    ComboBox modelPathComboBox;
-    HoverHandler modelPathComboBoxHandler {modelPathComboBox};
-
-    TextButton chooseFileButton {"Open File"};
-    HoverHandler chooseFileButtonHandler {chooseFileButton};
-
-    // cb: TODO:
-    // 1. Use HoverHandler for MultiButtons
-    // 2. loadModelButton doesn't need to be a MultiButton
-    // 3. Modify HoverHandler so that it needs less boilerplate code
-    MultiButton loadModelButton;
-    MultiButton processCancelButton;
-    MultiButton playStopButton;
-    MultiButton::Mode loadButtonInfo{"Load", 
-            [this] { loadModelCallback(); }, 
-            getUIColourIfAvailable(
-                LookAndFeel_V4::ColourScheme::UIColour::windowBackground, 
-                Colours::lightgrey)};
-    MultiButton::Mode processButtonInfo{"Process", 
-            [this] { processCallback(); }, 
-            getUIColourIfAvailable(
-                LookAndFeel_V4::ColourScheme::UIColour::windowBackground, 
-                Colours::lightgrey)};
-    MultiButton::Mode cancelButtonInfo{"Cancel", 
-            [this] { cancelCallback(); },
-            getUIColourIfAvailable(
-                LookAndFeel_V4::ColourScheme::UIColour::windowBackground, 
-                Colours::lightgrey)};
-    MultiButton::Mode playButtonInfo{"Play", 
-            [this] { play(); }, 
-            Colours::limegreen};
-    MultiButton::Mode stopButtonInfo{"Stop", 
-            [this] { stop(); },
-            Colours::orangered};
-
-    // Label statusLabel;
-    // A flag that indicates if the audio file can be saved
-    bool saveEnabled = true;
-    bool isProcessing = false;
-
-    std::string customPath;
-    CtrlComponent ctrlComponent;
-
-    // model card
-    Label nameLabel, authorLabel, descriptionLabel, tagsLabel;
-    // For now it is assumed that both input and output types 
-    // of the model are the same (audio or midi)
-    Label audioOrMidiLabel;
-    HyperlinkButton spaceUrlButton;
-
-    StatusComponent statusArea {15.0f, juce::Justification::centred};
-    StatusComponent instructionsArea {13.0f, juce::Justification::centredLeft};
-
-    // the model itself
-    std::shared_ptr<WebModel> model {new WebModel()};
-
-    std::unique_ptr<FileChooser> fileBrowser;
-
-    std::unique_ptr<MediaDisplayComponent> mediaDisplay;
-
-    std::unique_ptr<HoverHandler> mediaDisplayHandler;
-
-    StringArray audioExtensions = AudioDisplayComponent::getSupportedExtensions();
-    StringArray midiExtensions = MidiDisplayComponent::getSupportedExtensions();
-
-    /// CustomThreadPoolJob
-    // This one is used for Loading the models
-    // The thread pull for Processing lives inside the JobProcessorThread
-    ThreadPool threadPool {1};
-    int jobsFinished;
-    int totalJobs;
-    JobProcessorThread jobProcessorThread;
-    std::vector<CustomThreadPoolJob*> customJobs;
-    
-    ChangeBroadcaster loadBroadcaster;
-    ChangeBroadcaster processBroadcaster;
-
-    ApplicationCommandManager commandManager;  
-    // MenuBar
-    std::unique_ptr<MenuBarComponent> menuBar;
-    // MenuBarPosition menuBarPosition = MenuBarPosition::window;
-
-    //==============================================================================
-<<<<<<< HEAD
-
-    void play()
-=======
-    void showAudioResource (URL resource)
-    {
-        if (! loadURLIntoTransport (resource))
-        {
-            // Failed to load the audio file!
-            jassertfalse;
-            return;
-        }
-
-        zoomSlider.setValue (0, dontSendNotification);
-        thumbnail->setURL (resource);
-    }
-
-    void addNewAudioFile (URL resource, bool clear_log) 
-    {
-        currentAudioFileTarget = resource;
-        
-        currentAudioFile = URL(File(
-            File::getSpecialLocation(File::SpecialLocationType::userDocumentsDirectory).getFullPathName() + "/HARP/"
-            + currentAudioFileTarget.getLocalFile().getFileNameWithoutExtension() 
-            + "_harp" + currentAudioFileTarget.getLocalFile().getFileExtension()
-        ));
-
-        currentAudioFile.getLocalFile().getParentDirectory().createDirectory();
-        if (!currentAudioFileTarget.getLocalFile().copyFileTo(currentAudioFile.getLocalFile())) {
-            DBG("MainComponent::addNewAudioFile: failed to copy file to " << currentAudioFile.getLocalFile().getFullPathName());
-            // show an error to the user, we cannot proceed!
-            AlertWindow("Error", "Failed to make a copy of the input file for processing!! are you out of space?", AlertWindow::WarningIcon);
-        }
-        DBG("MainComponent::addNewAudioFile: copied file to " << currentAudioFileTarget.getLocalFile().getFullPathName());
-
-        if (clear_log) {
-            model->clear_file_log();
-        }
-
-        playStopButton.setEnabled(true);
-        showAudioResource(currentAudioFile);
-        audioFileIsLoaded = true;
-    }
-
-    bool loadURLIntoTransport (const URL& audioURL)
->>>>>>> 694848e2
-    {
-        if (!mediaDisplay->isPlaying()) {
-            mediaDisplay->start();
-            playStopButton.setMode(stopButtonInfo.label);
-        }
-    }
-
-    void stop()
-    {
-        if (mediaDisplay->isPlaying()) {
-            mediaDisplay->stop();
-            playStopButton.setMode(playButtonInfo.label);
-        }
-    }
-
-    void resetProcessingButtons()
-    {
-        processCancelButton.setMode(processButtonInfo.label);
-        processCancelButton.setEnabled(true);
-        saveEnabled = true;
-        isProcessing = false;
-        repaint();
-    }
-
-    void changeListenerCallback (ChangeBroadcaster* source) override
-    {
-<<<<<<< HEAD
-        if (source == mediaDisplay.get()) {
-            if (mediaDisplay->isFileDropped()) {
-                URL droppedFilePath = mediaDisplay->getDroppedFilePath();
-
-                mediaDisplay->clearDroppedFile();
-
-                // Reload an appropriate display for dropped file
-                loadMediaDisplay(droppedFilePath.getLocalFile());
-            } else if (mediaDisplay->isFileLoaded() && !mediaDisplay->isPlaying()) {
-                playStopButton.setMode(playButtonInfo.label);
-                playStopButton.setEnabled(true);
-            } else if (mediaDisplay->isFileLoaded() && mediaDisplay->isPlaying()) {
-                playStopButton.setMode(stopButtonInfo.label);
-            } else {
-                playStopButton.setMode(playButtonInfo.label);
-                playStopButton.setEnabled(false);
-=======
-        if (source == thumbnail.get()) {
-            // if (transportSource.isPlaying()) {
-            //     playStopButton.setMode(stopButtonInfo.label);
-            // }
-            // else {
-            //     addNewAudioFile (URL (thumbnail->getLastDroppedFile()));
-            // }
-            if (thumbnail->getLastActionType() == ThumbnailComp::ActionType::FileDropped) {
-                stop();
-                addNewAudioFile (URL (thumbnail->getLastDroppedFile()), true);
-            } else if (thumbnail->getLastActionType() == ThumbnailComp::ActionType::TransportStarted) {
-                play();
-
->>>>>>> 694848e2
-            }
-        }
-        else if (source == &loadBroadcaster) {
-            DBG("Setting up model card, CtrlComponent, resizing.");
-            setModelCard(model->card());
-            ctrlComponent.setModel(model);
-            ctrlComponent.populateGui();
-            repaint();
-
-            // now, we can enable the buttons
-            if (model->ready()) {
-                processCancelButton.setEnabled(true);
-                processCancelButton.setMode(processButtonInfo.label);
-            }
-
-            loadModelButton.setEnabled(true);
-            modelPathComboBox.setEnabled(true);
-            loadModelButton.setButtonText("load");
-
-            // Set the focus to the process button
-            // so that the user can press SPACE to trigger the playback
-            processCancelButton.grabKeyboardFocus();
-            resized();
-        }
-        else if (source == &processBroadcaster) {
-            // refresh the display for the new updated file
-            URL tempFilePath = mediaDisplay->getTempFilePath();
-            mediaDisplay->setupDisplay(tempFilePath);
-
-            // now, we can enable the process button
-            resetProcessingButtons();
-        }
-        else if (source == mModelStatusTimer.get()) {
-            // update the status label
-            DBG("HARPProcessorEditor::changeListenerCallback: updating status label");
-            // statusLabel.setText(model->getStatus(), dontSendNotification);
-            setStatus(model->getStatus());
-        }
-        else {
-            DBG("HARPProcessorEditor::changeListenerCallback: unhandled change broadcaster");
-        }
-    }
-
-    JUCE_DECLARE_NON_COPYABLE_WITH_LEAK_DETECTOR (MainComponent)
-};
+#pragma once
+
+#include <juce_audio_basics/juce_audio_basics.h>
+#include <juce_audio_devices/juce_audio_devices.h>
+#include <juce_audio_formats/juce_audio_formats.h>
+#include <juce_audio_processors/juce_audio_processors.h>
+#include <juce_audio_utils/juce_audio_utils.h>
+#include <juce_core/juce_core.h>
+#include <juce_data_structures/juce_data_structures.h>
+#include <juce_dsp/juce_dsp.h>
+#include <juce_events/juce_events.h>
+#include <juce_gui_basics/juce_gui_basics.h>
+#include <juce_gui_extra/juce_gui_extra.h>
+
+#include "WebModel.h"
+#include "CtrlComponent.h"
+#include "TitledTextBox.h"
+#include "ThreadPoolJob.h"
+
+#include "gui/MultiButton.h"
+#include "gui/StatusComponent.h"
+#include "gui/HoverHandler.h"
+
+#include "media/MediaDisplayComponent.h"
+#include "media/AudioDisplayComponent.h"
+#include "media/MidiDisplayComponent.h"
+
+using namespace juce;
+
+
+// this only calls the callback ONCE
+class TimedCallback : public Timer
+{
+public:
+    TimedCallback(std::function<void()> callback, int interval) : mCallback(callback), mInterval(interval) {
+        startTimer(mInterval);
+    }
+
+    ~TimedCallback() override {
+        stopTimer();
+    }
+
+    void timerCallback() override {
+        mCallback();
+        stopTimer();
+    }
+private:
+    std::function<void()> mCallback;
+    int mInterval;
+};
+
+inline Colour getUIColourIfAvailable (LookAndFeel_V4::ColourScheme::UIColour uiColour, Colour fallback = Colour (0xff4d4d4d)) noexcept
+{
+    if (auto* v4 = dynamic_cast<LookAndFeel_V4*> (&LookAndFeel::getDefaultLookAndFeel()))
+        return v4->getCurrentColourScheme().getUIColour (uiColour);
+
+    return fallback;
+}
+
+inline std::unique_ptr<OutputStream> makeOutputStream (const URL& url)
+{
+    if (const auto doc = AndroidDocument::fromDocument (url))
+        return doc.createOutputStream();
+
+   #if ! JUCE_IOS
+    if (url.isLocalFile())
+        return url.getLocalFile().createOutputStream();
+   #endif
+
+    return url.createOutputStream();
+}
+
+
+//this is the callback for the add new path popup alert
+class CustomPathAlertCallback : public juce::ModalComponentManager::Callback {
+public:
+    CustomPathAlertCallback(std::function<void(int)> const& callback) : userCallback(callback) {}
+
+    void modalStateFinished(int result) override {
+        if(userCallback != nullptr) {
+            userCallback(result);
+        }
+    }
+private:
+    std::function<void(int)> userCallback;
+};
+
+
+
+//==============================================================================
+class MainComponent  : public Component,
+                          #if (JUCE_ANDROID || JUCE_IOS)
+                           private Button::Listener,
+                          #endif
+                           private ChangeListener,
+                           public MenuBarModel,
+                           public ApplicationCommandTarget                                     
+{
+public:
+
+    enum CommandIDs {
+        open = 0x2000,
+        save = 0x2001,
+        saveAs = 0x2002,
+        about = 0x2003,
+        undo = 0x2005,
+        redo = 0x2006
+        // settings = 0x2004,
+    };
+
+    StringArray getMenuBarNames() override
+    {
+        return {"File"};
+    }
+
+    // In mac, we want the "about" command to be in the application menu ("HARP" tab)
+    // For now, this is not used, as the extra commands appear grayed out
+    std::unique_ptr<PopupMenu> getMacExtraMenu() {
+        auto menu = std::make_unique<PopupMenu>();
+        menu->addCommandItem (&commandManager, CommandIDs::about);
+        return menu;
+    }
+
+    PopupMenu getMenuForIndex (int menuIndex, const String& menuName) override
+    {
+        PopupMenu menu;
+
+        if (menuName == "File")
+        {   
+            menu.addCommandItem (&commandManager, CommandIDs::open);
+            menu.addCommandItem (&commandManager, CommandIDs::save);
+            menu.addCommandItem (&commandManager, CommandIDs::saveAs);
+            menu.addCommandItem (&commandManager, CommandIDs::undo);
+            menu.addCommandItem (&commandManager, CommandIDs::redo);
+            menu.addSeparator();
+            // menu.addCommandItem (&commandManager, CommandIDs::settings);
+            // menu.addSeparator();
+            menu.addCommandItem (&commandManager, CommandIDs::about);
+        } 
+        return menu;
+    }
+    void menuItemSelected (int menuItemID, int topLevelMenuIndex) override {
+        DBG("menuItemSelected: " << menuItemID);
+        DBG("topLevelMenuIndex: " << topLevelMenuIndex);
+    }
+
+    ApplicationCommandTarget* getNextCommandTarget() override {
+        return nullptr;
+    }
+
+    // Fills the commands array with the commands that this component/target supports
+    void getAllCommands(Array<CommandID>& commands) override {
+        const CommandID ids[] = { 
+            CommandIDs::open,
+            CommandIDs::save, 
+            CommandIDs::saveAs,
+            CommandIDs::undo,
+            CommandIDs::redo,
+            CommandIDs::about,
+            };
+        commands.addArray(ids, numElementsInArray(ids));
+    }
+
+    // Gets the information about a specific command
+    void getCommandInfo(CommandID commandID, ApplicationCommandInfo& result) override {
+        switch (commandID) {
+            case CommandIDs::open:
+                // The third argument here doesn't indicate the command position in the menu
+                // it rather serves as a tag to categorize the command
+                result.setInfo("Open...", "Opens a file", "File", 0);
+                result.addDefaultKeypress('o', ModifierKeys::commandModifier);
+                break;
+            case CommandIDs::save:
+                result.setInfo("Save", "Saves the current document", "File", 0);
+                result.addDefaultKeypress('s', ModifierKeys::commandModifier);
+                break;
+            case CommandIDs::saveAs:
+                result.setInfo("Save As...", "Saves the current document with a new name", "File", 0);
+                result.addDefaultKeypress('s', ModifierKeys::shiftModifier | ModifierKeys::commandModifier);
+                break;
+            case CommandIDs::undo:
+                result.setInfo("Undo", "Undoes the most recent operation", "File", 0);
+                result.addDefaultKeypress('z', ModifierKeys::commandModifier);
+                break;
+            case CommandIDs::redo:
+                result.setInfo("Redo", "Redoes the most recent operation", "File", 0);
+                result.addDefaultKeypress('z',  ModifierKeys::shiftModifier | ModifierKeys::commandModifier);
+                break;
+            case CommandIDs::about:
+                result.setInfo("About HARP", "Shows information about the application", "About", 0);
+                break;
+        }
+    }
+
+    // Callback for the save and saveAs commands
+    bool perform(const InvocationInfo& info) override {
+        switch (info.commandID) {
+            case CommandIDs::save:
+                DBG("Save command invoked");
+                saveCallback();
+                break;
+            case CommandIDs::saveAs:
+                DBG("Save As command invoked");
+                saveAsCallback();
+                break;
+            case CommandIDs::open:
+                DBG("Open command invoked");
+                openFileChooser();
+                break;
+            case CommandIDs::undo:
+                DBG("Undo command invoked");
+                undoCallback();
+                break;
+            case CommandIDs::redo:
+                DBG("Redo command invoked");
+                redoCallback();
+                break;
+            case CommandIDs::about:
+                DBG("About command invoked");
+                showAboutDialog();
+                // URL("https://harp-plugin.netlify.app/").launchInDefaultBrowser();
+                // URL("https://github.com/TEAMuP-dev/harp").launchInDefaultBrowser();
+                break;
+            default:
+                return false;
+        }
+        return true;
+    }
+
+    void showAboutDialog()
+    {
+        // Maybe create a new class for the about dialog
+        auto* aboutComponent = new Component();
+        aboutComponent->setSize(400, 300);
+
+        // label for the about text
+        auto* aboutText = new Label();
+        aboutText->setText(
+            String(APP_NAME) + "\nVersion: " + String(APP_VERSION) + "\n\n",
+            dontSendNotification);
+        aboutText->setJustificationType(Justification::centred);
+        aboutText->setSize(380, 100); 
+
+        // hyperlink buttons
+        auto* modelGlossaryButton = new HyperlinkButton("Model Glossary",
+            URL("https://github.com/TEAMuP-dev/HARP#available-models"));
+        modelGlossaryButton->setSize(380, 24); 
+        modelGlossaryButton->setTopLeftPosition(10, 110); 
+        modelGlossaryButton->setJustificationType(Justification::centred);
+        modelGlossaryButton->setColour(HyperlinkButton::textColourId, Colours::blue);
+
+        auto* visitWebpageButton = new HyperlinkButton("Visit HARP webpage",
+            URL("https://harp-plugin.netlify.app/"));
+        visitWebpageButton->setSize(380, 24); 
+        visitWebpageButton->setTopLeftPosition(10, 140); 
+        visitWebpageButton->setJustificationType(Justification::centred);
+        visitWebpageButton->setColour(HyperlinkButton::textColourId, Colours::blue);
+
+        auto* reportIssueButton = new HyperlinkButton("Report an issue",
+            URL("https://github.com/TEAMuP-dev/harp/issues"));
+        reportIssueButton->setSize(380, 24); 
+        reportIssueButton->setTopLeftPosition(10, 170);  
+        reportIssueButton->setJustificationType(Justification::centred);
+        reportIssueButton->setColour(HyperlinkButton::textColourId, Colours::blue);
+
+        // label for the copyright
+        auto* copyrightLabel = new Label();
+        copyrightLabel->setText(String(APP_COPYRIGHT) + "\n\n", dontSendNotification);
+        copyrightLabel->setJustificationType(Justification::centred);
+        copyrightLabel->setSize(380, 100); 
+        copyrightLabel->setTopLeftPosition(10, 200); 
+        
+
+        // Add components to the main component
+        aboutComponent->addAndMakeVisible(aboutText);
+        aboutComponent->addAndMakeVisible(modelGlossaryButton);
+        aboutComponent->addAndMakeVisible(visitWebpageButton);
+        aboutComponent->addAndMakeVisible(reportIssueButton);
+        aboutComponent->addAndMakeVisible(copyrightLabel);
+
+        // The dialog window with the custom component as its content
+        DialogWindow::LaunchOptions dialog;
+        dialog.content.setOwned(aboutComponent);
+        dialog.dialogTitle = "About " + String(APP_NAME);
+        dialog.dialogBackgroundColour = Colours::grey;
+        dialog.escapeKeyTriggersCloseButton = true;
+        dialog.useNativeTitleBar = true;
+        dialog.resizable = false;
+
+        dialog.launchAsync();
+    }
+    
+
+    void saveCallback(){
+        if (saveEnabled) {
+            DBG("HARPProcessorEditor::buttonClicked save button listener activated");
+            mediaDisplay->overwriteTarget();
+            
+            // saveButton.setEnabled(false);
+            saveEnabled = false;
+            setStatus("File saved successfully");
+        } else {
+            DBG("save button is disabled");
+            setStatus("Nothing to save");
+        }
+    }
+
+    
+    void saveAsCallback() {
+        if (mediaDisplay->isFileLoaded()) {
+            // Launch the file chooser dialog asynchronously
+            fileBrowser->launchAsync(
+                FileBrowserComponent::saveMode | FileBrowserComponent::canSelectFiles,
+                [this](const FileChooser& browser)
+                {
+                    File newFile = browser.getResult();
+                    if (newFile != File{}) {
+                        URL tempFilePath = mediaDisplay->getTempFilePath();
+
+                        // Attempt to save the file to the new location
+                        bool saveSuccessful = tempFilePath.getLocalFile().copyFileTo(newFile);
+                        if (saveSuccessful) {
+                            // Inform the user of success
+                            AlertWindow::showMessageBoxAsync(
+                                AlertWindow::InfoIcon,
+                                "Save As",
+                                "File successfully saved as:\n" + newFile.getFullPathName(),
+                                "OK");
+
+                            // Update any necessary internal state
+                            // currentAudioFile = AudioFile(newFile); // Assuming a wrapper, adjust accordingly
+                            DBG("File successfully saved as " << newFile.getFullPathName());
+                        } else {
+                            // Inform the user of failure
+                            AlertWindow::showMessageBoxAsync(
+                                AlertWindow::WarningIcon,
+                                "Save As Failed",
+                                "Failed to save file as:\n" + newFile.getFullPathName(),
+                                "OK");
+                            DBG("Failed to save file as " << newFile.getFullPathName());
+                        }
+                    } else {
+                        DBG("Save As operation was cancelled by the user.");
+                    }
+                });
+        } else {
+            setStatus("Nothing to save. Please load an audio file first.");
+        }
+    }
+
+    void undoCallback() {
+        DBG("Undoing last edit");
+
+        // check if the audio file is loaded
+        if (!mediaDisplay->isFileLoaded()) {
+            // TODO - gray out undo option in this case?
+            // Fail with beep, we should just ignore this if it doesn't make sense
+            DBG("No file loaded to perform operation on");
+            juce::LookAndFeel::getDefaultLookAndFeel().playAlertSound();
+            return;
+        }
+
+        if (isProcessing) {
+            DBG("Can't undo while processing occurring!");
+            juce::LookAndFeel::getDefaultLookAndFeel().playAlertSound();
+            return;
+        }
+
+        if (!mediaDisplay->iteratePreviousTempFile()) {
+            DBG("Nothing to undo!");
+            juce::LookAndFeel::getDefaultLookAndFeel().playAlertSound();
+        } else {
+            DBG("Undo callback completed successfully");
+        }
+    }
+
+    void redoCallback() {
+        DBG("Redoing last edit");
+
+        // check if the audio file is loaded
+        if (!mediaDisplay->isFileLoaded()) {
+            // TODO - gray out undo option in this case?
+            // Fail with beep, we should just ignore this if it doesn't make sense
+            DBG("No file loaded to perform operation on");
+            juce::LookAndFeel::getDefaultLookAndFeel().playAlertSound();
+            return;
+        }
+
+        if (isProcessing) {
+            DBG("Can't redo while processing occurring!");
+            juce::LookAndFeel::getDefaultLookAndFeel().playAlertSound();
+            return;
+        }
+
+        if (!mediaDisplay->iterateNextTempFile()) {
+            DBG("Nothing to redo!");
+            juce::LookAndFeel::getDefaultLookAndFeel().playAlertSound();
+        } else {
+            DBG("Redo callback completed successfully");
+        }
+    }
+
+    void loadModelCallback() {
+        DBG("HARPProcessorEditor::buttonClicked load model button listener activated");
+
+        // collect input parameters for the model.
+                    
+        const std::string hf_url = "https://huggingface.co/spaces/";
+
+        std::string path_url;
+        if (modelPathComboBox.getSelectedItemIndex() == 0) {
+            if (customPath.find(hf_url) != std::string::npos) {
+                customPath.replace(customPath.find(hf_url), hf_url.length(), "");
+            }
+            path_url = customPath;
+        }else{
+            path_url = modelPathComboBox.getText().toStdString();
+        }
+
+        std::map<std::string, std::any> params = {
+        {"url", path_url},
+        };
+        resetUI();
+        // loading happens asynchronously.
+        // the document controller trigger a change listener callback, which will update the UI
+
+        threadPool.addJob([this, params] {
+            DBG("executeLoad!!");
+            try {
+                // timeout after 10 seconds
+                // TODO: this callback needs to be cleaned up in the destructor in case we quit
+                // cb: this timedCallback doesn't seem to run
+                std::atomic<bool> success = false;
+                TimedCallback timedCallback([this, &success] {
+                    if (success)
+                        return;
+                    DBG("TIMED-CALLBACK: buttonClicked timedCallback listener activated");
+                    AlertWindow::showMessageBoxAsync(
+                        AlertWindow::WarningIcon,
+                        "Loading Error",
+                        "An error occurred while loading the WebModel: TIMED OUT! Please check that the space is awake."
+                    );
+                    MessageManager::callAsync([this] {
+                        resetModelPathComboBox();
+                    });
+                    model.reset(new WebModel());
+                    loadBroadcaster.sendChangeMessage();
+                    // saveButton.setEnabled(false);
+                    saveEnabled = false;
+                }, 10000);
+
+                model->load(params);
+                success = true;
+                MessageManager::callAsync([this] {
+                    if (modelPathComboBox.getSelectedItemIndex() == 0) {
+                        bool alreadyInComboBox = false;
+
+                        for (int i = 1; i <= modelPathComboBox.getNumItems(); ++i) {
+                            if (modelPathComboBox.getItemText(i) == (String) customPath) {
+                                alreadyInComboBox = true;
+                                modelPathComboBox.setSelectedId(i + 1);
+                            }
+                        }
+
+                        if (!alreadyInComboBox) {
+                            int new_id = modelPathComboBox.getNumItems() + 1;
+                            modelPathComboBox.addItem(customPath, new_id);
+                            modelPathComboBox.setSelectedId(new_id);
+                        }
+                    }
+                });
+                DBG("executeLoad done!!");
+                loadBroadcaster.sendChangeMessage();
+                // since we're on a helper thread, 
+                // it's ok to sleep for 10s 
+                // to let the timeout callback do its thing
+                //Thread::sleep(10000);
+                //Ryan: I commented this out because when the model succesfully loads but you close within 10 seconds it throws a error
+            } catch (const std::runtime_error& e) {
+                DBG("Caught exception: " << e.what());
+                
+                auto msgOpts = MessageBoxOptions().withTitle("Loading Error")
+                    .withIconType(AlertWindow::WarningIcon)
+                    .withTitle("Error")
+                    .withMessage("An error occurred while loading the WebModel: \n" + String(e.what()));
+                if (!String(e.what()).contains("404")) {
+                    msgOpts = msgOpts.withButton("Open Space URL");
+                }
+                    msgOpts = msgOpts.withButton("Open HARP Logs").withButton("Ok");
+                auto alertCallback = [this, msgOpts](int result) {
+                    // ~~~~~~~~~~~~~~~~~~~~~~~~~~~~~~~~~~~~~~~~~~~~~~~~~~~~~~~
+                    // NOTE (hugo): there's something weird about the button indices assigned by the msgOpts here
+                    // DBG("ALERT-CALLBACK: buttonClicked alertCallback listener activated: chosen: " << chosen);
+                    // auto chosen = msgOpts.getButtonText(result);
+                    // they're not the same as the order of the buttons in the alert
+                    // this is the order that I actually observed them to be. 
+                    // ~~~~~~~~~~~~~~~~~~~~~~~~~~~~~~~~~~~~~~~~~~~~~~~~~~~~~~~
+
+                    std::map<int, std::string> observedButtonIndicesMap = {};
+                    if (msgOpts.getNumButtons() == 3) {
+                        observedButtonIndicesMap.insert({1, "Open Space URL"});// should actually be 0 right? 
+                    }
+                    observedButtonIndicesMap.insert({msgOpts.getNumButtons() - 1, "Open HARP Logs"});// should actually be 1
+                    observedButtonIndicesMap.insert({0, "Ok"});// should be 2
+
+                    auto chosen = observedButtonIndicesMap[result];
+
+                    // auto chosen = msgOpts.getButtonText();
+                    if (chosen == "Open HARP Logs") {
+                        model->getLogFile().revealToUser();
+                    } else if (chosen == "Open Space URL") {
+                        URL spaceUrl = resolveSpaceUrl(modelPathComboBox.getText().toStdString());
+                        bool success = spaceUrl.launchInDefaultBrowser();
+                    }
+                    MessageManager::callAsync([this] {
+                        resetModelPathComboBox();
+                    });
+                };
+                
+                
+                AlertWindow::showAsync(msgOpts,alertCallback);
+
+                model.reset(new WebModel());
+                loadBroadcaster.sendChangeMessage();
+                // saveButton.setEnabled(false);
+                saveEnabled = false;
+                
+            }
+        });
+
+        // disable the load button until the model is loaded
+        loadModelButton.setEnabled(false);
+        modelPathComboBox.setEnabled(false);
+        loadModelButton.setButtonText("loading...");
+
+
+        // disable the process button until the model is loaded
+        processCancelButton.setEnabled(false);
+
+        // set the descriptionLabel to "loading {url}..."
+        // TODO: we need to get rid of the params map, and just pass the url around instead
+        // since it looks like we're sticking to webmodels.
+        String url = String(std::any_cast<std::string>(params.at("url")));
+        descriptionLabel.setText("loading " + url + "...\n if this takes a while, check if the huggingface space is sleeping by visiting the space url below. Once the huggingface space is awake, try again." , dontSendNotification);
+
+        // TODO: here, we should also reset the highlighting of the playback regions 
+
+
+        // add a hyperlink to the hf space for the model
+        // TODO: make this less hacky? 
+        // we might have to append a "https://huggingface.co/spaces" to the url
+        // IF the url (doesn't have localhost) and (doesn't have huggingface.co) and (doesn't have http) in it 
+        // and (has only one slash in it)
+        String spaceUrl = resolveSpaceUrl(url);
+        spaceUrlButton.setButtonText("open " + url + " in browser");
+        spaceUrlButton.setURL(URL(spaceUrl));
+        // set the font size 
+        // spaceUrlButton.setFont(Font(15.00f, Font::plain));
+
+        addAndMakeVisible(spaceUrlButton);
+    }
+
+    void resetModelPathComboBox()
+    {
+        resetUI();
+        //should I clear this?
+        spaceUrlButton.setButtonText("");
+        int numItems = modelPathComboBox.getNumItems();
+        std::vector<std::string> options;
+
+        for (int i = 1; i <= numItems; ++i) // item indexes are 1-based in JUCE
+        {
+            String itemText = modelPathComboBox.getItemText(i - 1);
+            options.push_back(itemText.toStdString());
+            DBG("Item " << i << ": " << itemText);
+        }
+
+        modelPathComboBox.clear();
+
+        modelPathComboBox.setTextWhenNothingSelected("choose a model"); 
+        for(int i = 0; i < options.size(); ++i) {
+            modelPathComboBox.addItem(options[i], i + 1);
+        }
+    }
+
+    explicit MainComponent(const URL& initialFilePath = URL()): jobsFinished(0), totalJobs(0),
+        jobProcessorThread(customJobs, jobsFinished, totalJobs, processBroadcaster)
+    {
+
+        addAndMakeVisible(chooseFileButton);
+        chooseFileButton.onClick = [this] { openFileChooser(); };
+        chooseFileButtonHandler.onMouseEnter = [this]() { setInstructions("Click to choose an audio file"); };
+        chooseFileButtonHandler.onMouseExit = [this]() { clearInstructions(); };
+        chooseFileButtonHandler.attach();
+
+        // Initialize default media display
+        initializeMediaDisplay();
+
+        if (initialFilePath.isLocalFile())
+        {
+            // TODO - it seems command line args are handled through Main.cpp and this is never hit
+            // Load initial file into matching media display
+            loadMediaDisplay(initialFilePath.getLocalFile());
+        }
+
+        // addAndMakeVisible (startStopButton);
+        playStopButton.addMode(playButtonInfo);
+        playStopButton.addMode(stopButtonInfo);
+        playStopButton.setMode(playButtonInfo.label);
+        playStopButton.setEnabled(false);
+        addAndMakeVisible (playStopButton);
+        playStopButton.onMouseEnter = [this] {
+            if (playStopButton.getModeName() == playButtonInfo.label)
+                setInstructions("Click to start playback");
+            else if (playStopButton.getModeName() == stopButtonInfo.label)
+                setInstructions("Click to stop playback");
+        };
+        playStopButton.onMouseExit = [this] {
+            clearInstructions();
+        };
+
+        // initialize HARP UI
+        // TODO: what happens if the model is nullptr rn?
+        if (model == nullptr) {
+            DBG("FATAL HARPProcessorEditor::HARPProcessorEditor: model is null");
+            jassertfalse;
+            return;
+        }
+
+        // Set setWantsKeyboardFocus to true for this component
+        // Doing that, everytime we click outside the modelPathTextBox,
+        // the focus will be taken away from the modelPathTextBox
+        setWantsKeyboardFocus(true);
+
+        // init the menu bar
+        menuBar.reset (new MenuBarComponent (this));
+        addAndMakeVisible (menuBar.get());
+        setApplicationCommandManagerToWatch (&commandManager);
+        // Register commands
+        commandManager.registerAllCommandsForTarget(this);
+        // commandManager.setFirstCommandTarget(this);
+        addKeyListener (commandManager.getKeyMappings());
+
+        
+        #if JUCE_MAC
+            // Not used for now
+            // auto extraMenu = getMacExtraMenu();
+            MenuBarModel::setMacMainMenu (this);
+        #endif
+
+        menuBar->setVisible (true);
+        menuItemsChanged();
+
+        // The Process/Cancel button        
+        processCancelButton.addMode(processButtonInfo);
+        processCancelButton.addMode(cancelButtonInfo);
+        processCancelButton.setMode(processButtonInfo.label);
+        processCancelButton.setEnabled(false);
+        addAndMakeVisible(processCancelButton);
+        processCancelButton.onMouseEnter = [this] {
+            if (processCancelButton.getModeName() == processButtonInfo.label)
+                setInstructions("Click to send the audio file for processing");
+            else if (processCancelButton.getModeName() == cancelButtonInfo.label)
+                setInstructions("Click to cancel the processing");
+        };
+        processCancelButton.onMouseExit = [this] {
+            // processCancelButton.setColour (TextButton::buttonColourId, getUIColourIfAvailable (LookAndFeel_V4::ColourScheme::UIColour::buttonOnColour));
+            clearInstructions();
+        };
+
+        processBroadcaster.addChangeListener(this);
+        saveEnabled = false;
+
+        loadModelButton.addMode(loadButtonInfo);
+        loadModelButton.setMode(loadButtonInfo.label);
+        // loadModelButton.setButtonText("load");
+        addAndMakeVisible(loadModelButton);
+        loadModelButton.onMouseEnter = [this] {
+            setInstructions("Loads the model and populates the UI with the model's parameters");
+        };
+        loadModelButton.onMouseExit = [this] {
+            clearInstructions();
+        };
+
+        loadBroadcaster.addChangeListener(this);
+
+        std::string currentStatus = model->getStatus();
+        if (currentStatus == "Status.LOADED" || currentStatus == "Status.FINISHED") {
+            processCancelButton.setEnabled(true);
+            processCancelButton.setMode(processButtonInfo.label);
+        } else if (currentStatus == "Status.PROCESSING" || currentStatus == "Status.STARTING" || currentStatus == "Status.SENDING") {
+            processCancelButton.setEnabled(true);
+            processCancelButton.setMode(cancelButtonInfo.label);
+        }
+        
+
+        setStatus(currentStatus);
+
+        // add a status timer to update the status label periodically
+        mModelStatusTimer = std::make_unique<ModelStatusTimer>(model);
+        mModelStatusTimer->addChangeListener(this);
+        mModelStatusTimer->startTimer(100);  // 100 ms interval
+
+       // model path textbox
+       std::vector<std::string> modelPaths = {
+        "custom path...",
+        "hugggof/vampnet-music",
+        "cwitkowitz/timbre-trap",
+        "hugggof/vampnet-percussion",
+        "hugggof/vampnet-n64",
+        "hugggof/vampnet-choir",
+        "hugggof/vampnet-opera",
+        "hugggof/vampnet-machines",
+        "hugggof/vampnet-birds",
+        "descript/vampnet",
+        "pharoAIsanders420/micro-musicgen-jungle",
+        "hugggof/nesquik",
+        "hugggof/pitch_shifter",
+        "hugggof/harmonic_percussive",
+        "xribene/midi_pitch_shifter"
+        };
+
+
+        modelPathComboBox.setTextWhenNothingSelected("choose a model"); 
+        for(int i = 0; i < modelPaths.size(); ++i) {
+            modelPathComboBox.addItem(modelPaths[i], i + 1);
+        }
+        modelPathComboBoxHandler.onMouseEnter = [this]() { 
+            setInstructions("A drop-down menu with some available models. Any new model you add will automatically be added to the list"); 
+        };
+        modelPathComboBoxHandler.onMouseExit = [this]() { clearInstructions(); };
+        modelPathComboBoxHandler.attach();
+
+
+        // Usage within your existing onChange handler
+        modelPathComboBox.onChange = [this] {
+            // Check if the 'custom path...' option is selected
+            if (modelPathComboBox.getSelectedItemIndex() == 0) {
+                // Create an AlertWindow
+                auto* customPathWindow = new AlertWindow("Enter Custom Path",
+                                                        "Please enter the path to the gradio endpoint:",
+                                                        AlertWindow::NoIcon);
+
+                customPathWindow->addTextEditor("customPath", "", "Path:");
+                customPathWindow->addButton("Load", 1, KeyPress(KeyPress::returnKey));
+                customPathWindow->addButton("Cancel", 0, KeyPress(KeyPress::escapeKey));
+                
+                // Show the window and handle the result asynchronously
+                customPathWindow->enterModalState(true, new CustomPathAlertCallback([this, customPathWindow](int result) {
+                    if (result == 1) { // OK was clicked
+                        // Retrieve the entered path
+                        customPath = customPathWindow->getTextEditor("customPath")->getText().toStdString();
+                        // Use the custom path as needed
+                        DBG("Custom path entered: " + customPath);
+                        loadModelButton.triggerClick();
+
+                    } else { // Cancel was clicked or the window was closed
+                        DBG("Custom path entry was canceled.");
+                        resetModelPathComboBox();
+                    }
+                    delete customPathWindow;
+                }), true);
+            }
+        };
+
+
+        addAndMakeVisible(modelPathComboBox);
+
+        // model controls
+        ctrlComponent.setModel(model);
+        addAndMakeVisible(ctrlComponent);
+        ctrlComponent.populateGui();
+
+        addAndMakeVisible(nameLabel);
+        addAndMakeVisible(authorLabel);
+        addAndMakeVisible(descriptionLabel);
+        addAndMakeVisible(tagsLabel);
+        addAndMakeVisible(audioOrMidiLabel);
+
+        addAndMakeVisible(statusArea);
+        addAndMakeVisible(instructionsArea);
+        // model card component
+        // Get the modelCard from the EditorView
+        auto &card = model->card();
+        setModelCard(card);
+
+        jobProcessorThread.startThread();
+
+        // ARA requires that plugin editors are resizable to support tight integration
+        // into the host UI
+        setOpaque (true);
+        setSize(800, 800);
+        resized();
+    }
+
+
+    ~MainComponent() override
+    {
+        mediaDisplay->removeChangeListener(this);
+
+        // remove listeners
+        mModelStatusTimer->removeChangeListener(this);
+        loadBroadcaster.removeChangeListener(this);
+        processBroadcaster.removeChangeListener(this);
+
+        jobProcessorThread.signalThreadShouldExit();
+        // This will not actually run any processing task
+        // It'll just make sure that the thread is not waiting
+        // and it'll allow it to check for the threadShouldExit flag
+        jobProcessorThread.signalTask();
+        jobProcessorThread.waitForThreadToExit(-1);
+
+        #if JUCE_MAC
+            MenuBarModel::setMacMainMenu (nullptr);
+        #endif
+        // commandManager.setFirstCommandTarget (nullptr);
+    }
+
+    void cancelCallback()
+    {
+        DBG("HARPProcessorEditor::buttonClicked cancel button listener activated");
+        model->cancel();
+        processCancelButton.setEnabled(false);
+    }
+    
+    void processCallback()
+    {
+        DBG("HARPProcessorEditor::buttonClicked button listener activated");
+
+        // check if the audio file is loaded
+        if (!mediaDisplay->isFileLoaded()) {
+            // AlertWindow("Error", "Audio file is not loaded. Please load an audio file first.", AlertWindow::WarningIcon);
+            //ShowMEssageBoxAsync
+            AlertWindow::showMessageBoxAsync(
+                AlertWindow::WarningIcon,
+                "Error",
+                "Audio file is not loaded. Please load an audio file first."
+            );
+            return;
+        }
+
+        processCancelButton.setEnabled(true);
+        processCancelButton.setMode(cancelButtonInfo.label);
+
+        saveEnabled = false;
+        isProcessing = true;
+
+        // TODO: get the current audio file and process it
+        // if we don't have one, let the user know
+        // TODO: need to only be able to do this if we don't have any other jobs in the threadpool right?
+        if (model == nullptr){
+            DBG("unhandled exception: model is null. we should probably open an error window here.");
+            AlertWindow("Error", "Model is not loaded. Please load a model first.", AlertWindow::WarningIcon);
+            isProcessing = false;
+            return;
+        }
+
+        bool matchingModel = true;
+
+        if (dynamic_cast<AudioDisplayComponent*>(mediaDisplay.get())) {
+            matchingModel = !model->card().midi_in && !model->card().midi_out;
+        } else {
+            matchingModel = model->card().midi_in && model->card().midi_out;
+        }
+        // Check if the model's type (Audio or MIDI) matches the input file's type
+        // If not, show an error message and ask the user to either use another model
+        // or another appropriate file
+        if (!matchingModel) {
+            DBG("Model and file type mismatch");
+            AlertWindow::showMessageBoxAsync(
+                AlertWindow::WarningIcon,
+                "Processing Error",
+                "Model and file type mismatch. Please use an appropriate model or file."
+            );
+            // processBroadcaster.sendChangeMessage();
+            resetProcessingButtons();
+            return;
+        }
+
+        mediaDisplay->addNewTempFile();
+
+        // print how many jobs are currently in the threadpool
+        DBG("threadPool.getNumJobs: " << threadPool.getNumJobs());
+
+        // empty customJobs
+        customJobs.clear();
+
+        customJobs.push_back(new CustomThreadPoolJob(
+            [this] { // &jobsFinished, totalJobs
+                // Individual job code for each iteration
+                // copy the audio file, with the same filename except for an added _harp to the stem
+                model->process(mediaDisplay->getTempFilePath().getLocalFile());
+                DBG("Processing finished");
+                // load the audio file again
+                processBroadcaster.sendChangeMessage();
+                
+            }
+        ));
+
+        // Now the customJobs are ready to be added to be run in the threadPool
+        jobProcessorThread.signalTask();
+    }
+
+    void initializeMediaDisplay(int mediaType = 0)
+    {
+        if (mediaType == 1) {
+            mediaDisplay = std::make_unique<MidiDisplayComponent>();
+        } else {
+            // Default to audio display
+            mediaDisplay = std::make_unique<AudioDisplayComponent>();
+        }
+
+        addAndMakeVisible(mediaDisplay.get());
+        mediaDisplay->addChangeListener(this);
+
+        mediaDisplayHandler = std::make_unique<HoverHandler>(*mediaDisplay);
+        mediaDisplayHandler->onMouseEnter = [this]() { 
+            setInstructions(mediaDisplay->getMediaHandlerInstructions()); 
+        };
+        mediaDisplayHandler->onMouseExit = [this]() { clearInstructions(); };
+        mediaDisplayHandler->attach();
+    }
+
+    void loadMediaDisplay(File mediaFile)
+    {
+        // Check the file extension to determine type
+        String extension = mediaFile.getFileExtension();
+
+        bool matchingDisplay = true;
+
+        if (dynamic_cast<AudioDisplayComponent*>(mediaDisplay.get())) {
+            matchingDisplay = audioExtensions.contains(extension);
+        } else {
+            matchingDisplay = midiExtensions.contains(extension);
+        }
+
+        if (!matchingDisplay) {
+            // Remove the existing media display
+            removeChildComponent(mediaDisplay.get());
+            mediaDisplay->removeChangeListener(this);
+            mediaDisplayHandler->detach();
+
+            int mediaType = 0;
+
+            if (audioExtensions.contains(extension)) { }
+            else if (midiExtensions.contains(extension)) {
+                mediaType = 1;
+            } else {
+                DBG("MainComponent::loadMediaDisplay: Unsupported file type \'" << extension << "\'.");
+
+                AlertWindow("Error", "Unsupported file type.", AlertWindow::WarningIcon);
+            }
+
+            // Initialize a matching display
+            initializeMediaDisplay(mediaType);
+        }
+
+        mediaDisplay->setupDisplay(URL(mediaFile));
+
+        playStopButton.setEnabled(true);
+
+        resized();
+    }
+
+    void openFileChooser()
+    {
+        StringArray allExtensions = StringArray(audioExtensions);
+        allExtensions.mergeArray(midiExtensions);
+
+        String filePatternsAllowed = "*" + allExtensions.joinIntoString(";*");
+
+        fileBrowser = std::make_unique<FileChooser>(
+            "Select a media file...", 
+            File(), 
+            filePatternsAllowed);
+
+        fileBrowser->launchAsync(
+            FileBrowserComponent::openMode | FileBrowserComponent::canSelectFiles,
+            [this](const FileChooser& browser)
+            {
+                File chosenFile = browser.getResult();
+                if (chosenFile != File{}) {
+                    loadMediaDisplay(chosenFile);
+                }
+            });
+    }
+
+
+    void paint (Graphics& g) override
+    {
+        g.fillAll (getUIColourIfAvailable (LookAndFeel_V4::ColourScheme::UIColour::windowBackground));
+    }
+
+    void resized() override
+    {
+        auto area = getLocalBounds();
+
+        #if not JUCE_MAC
+        menuBar->setBounds (area.removeFromTop (LookAndFeel::getDefaultLookAndFeel()
+                                                    .getDefaultMenuBarHeight()));
+        #endif
+        auto margin = 5;  // Adjusted margin value for top and bottom spacing
+        auto docViewHeight = 1;
+        auto mainArea = area.removeFromTop(area.getHeight() - docViewHeight);
+        auto documentViewArea = area;  // what remains is the 15% area for documentView
+        // Row 1: Model Path TextBox and Load Model Button
+        auto row1 = mainArea.removeFromTop(30);  // adjust height as needed
+        modelPathComboBox.setBounds(row1.removeFromLeft(row1.getWidth() * 0.8f).reduced(margin));
+        //modelPathTextBox.setBounds(row1.removeFromLeft(row1.getWidth() * 0.8f).reduced(margin));
+        loadModelButton.setBounds(row1.reduced(margin));
+        // Row 2: Name and Author Labels
+        auto row2a = mainArea.removeFromTop(35);  // adjust height as needed
+        nameLabel.setBounds(row2a.removeFromLeft(row2a.getWidth() / 2).reduced(margin));
+        nameLabel.setFont(Font(20.0f, Font::bold));
+        // nameLabel.setColour(Label::textColourId, mHARPLookAndFeel.textHeaderColor);
+ 
+        auto row2b = mainArea.removeFromTop(20);
+        authorLabel.setBounds(row2b.reduced(margin));
+        authorLabel.setFont(Font(10.0f));
+
+        auto row2c = mainArea.removeFromTop(30);
+        audioOrMidiLabel.setBounds(row2c.reduced(margin));
+        audioOrMidiLabel.setFont(Font(10.0f, Font::bold));
+        audioOrMidiLabel.setColour(Label::textColourId, Colours::bisque);
+
+        // Row 3: Description Label
+        
+        // A way to dynamically adjust the height of the description label
+        // doesn't work perfectly yet, but it's good for now.
+        auto font = Font(15.0f); 
+        descriptionLabel.setFont(font);
+        // descriptionLabel.setColour(Label::backgroundColourId, Colours::red);
+        auto maxLabelWidth = mainArea.getWidth() - 2 * margin;
+        auto numberOfLines = font.getStringWidthFloat(descriptionLabel.getText(false)) / maxLabelWidth;
+        int textHeight = (font.getHeight() + 5) * (std::floor(numberOfLines) + 1) + font.getHeight();
+
+        if (textHeight < 80) {
+            textHeight = 80;
+        }
+        auto row3 = mainArea.removeFromTop(textHeight).reduced(margin) ; 
+        descriptionLabel.setBounds(row3);
+
+        // Row 4: Space URL Hyperlink
+        auto row4 = mainArea.removeFromTop(22);  // adjust height as needed
+        spaceUrlButton.setBounds(row4.reduced(margin).removeFromLeft(row4.getWidth() / 2));
+        spaceUrlButton.setFont(Font(11.0f), false, Justification::centredLeft);
+
+        // Row 5: CtrlComponent (flexible height)
+        auto row5 = mainArea.removeFromTop(195);  // the remaining area is for row 4
+        ctrlComponent.setBounds(row5.reduced(margin));
+
+        // An empty space of 20px between the ctrl component and the process button
+        mainArea.removeFromTop(10);
+
+        // Row 6: Process Button (taken out in advance to preserve its height)
+        auto row6Height = 20;  // adjust height as needed
+        auto row6 = mainArea.removeFromTop(row6Height);
+
+        // Assign bounds to processButton
+        processCancelButton.setBounds(row6.withSizeKeepingCentre(100, 20));  // centering the button in the row
+        // place the status label to the left of the process button (justified left)
+        // statusLabel.setBounds(processCancelButton.getBounds().translated(-200, 0));
+
+        // An empty space of 30px between the process button and the thumbnail area
+        mainArea.removeFromTop(30);
+        
+        // Row 7: thumbnail area
+        auto row7 = mainArea.removeFromTop(150).reduced(margin / 2);  // adjust height as needed
+        mediaDisplay->setBounds(row7);
+
+        // Row 8: Buttons for Play/Stop and Open File
+        auto row8 = mainArea.removeFromTop(50);  // adjust height as needed
+        playStopButton.setBounds(row8.removeFromLeft(row8.getWidth() / 2).reduced(margin));
+        chooseFileButton.setBounds(row8.reduced(margin));
+
+        // Status area
+        auto row9 = mainArea.removeFromBottom(80);
+        // Split row9 to two columns
+        auto row9a = row9.removeFromLeft(row9.getWidth() / 2);
+        auto row9b = row9;
+        instructionsArea.setBounds(row9a.reduced(margin));
+        statusArea.setBounds(row9b.reduced(margin));
+    }
+
+    void resetUI(){
+        ctrlComponent.resetUI();
+        // Also clear the model card components
+        ModelCard empty;
+        setModelCard(empty);
+    }
+
+    void setModelCard(const ModelCard& card) {
+        // Set the text for the labels
+        nameLabel.setText(String(card.name), dontSendNotification);
+        descriptionLabel.setText(String(card.description), dontSendNotification);
+        // set the author label text to "by {author}" only if {author} isn't empty
+        card.author.empty() ?
+            authorLabel.setText("", dontSendNotification) :
+            authorLabel.setText("by " + String(card.author), dontSendNotification);
+        // It is assumed we only support wav2wav or midi2midi models for now
+        if (card.midi_in && card.midi_out && !card.author.empty()) {
+            audioOrMidiLabel.setText("Midi-to-Midi", dontSendNotification);
+        } else if (!card.midi_in && !card.midi_out && !card.author.empty()) {
+            audioOrMidiLabel.setText("Wav-to-Wav", dontSendNotification);
+        } else {
+            audioOrMidiLabel.setText("", dontSendNotification);
+        }
+        
+    }
+
+    void setStatus(const juce::String& message)
+    {
+        statusArea.setStatusMessage(message);
+    }
+
+    void clearStatus()
+    {
+        statusArea.clearStatusMessage();
+    }
+
+    void setInstructions(const juce::String& message)
+    {
+        instructionsArea.setStatusMessage(message);
+    }
+
+    void clearInstructions()
+    {
+        instructionsArea.clearStatusMessage();
+    }
+
+private:
+    // HARP UI 
+    std::unique_ptr<ModelStatusTimer> mModelStatusTimer {nullptr};
+
+    ComboBox modelPathComboBox;
+    HoverHandler modelPathComboBoxHandler {modelPathComboBox};
+
+    TextButton chooseFileButton {"Open File"};
+    HoverHandler chooseFileButtonHandler {chooseFileButton};
+
+    // cb: TODO:
+    // 1. Use HoverHandler for MultiButtons
+    // 2. loadModelButton doesn't need to be a MultiButton
+    // 3. Modify HoverHandler so that it needs less boilerplate code
+    MultiButton loadModelButton;
+    MultiButton processCancelButton;
+    MultiButton playStopButton;
+    MultiButton::Mode loadButtonInfo{"Load", 
+            [this] { loadModelCallback(); }, 
+            getUIColourIfAvailable(
+                LookAndFeel_V4::ColourScheme::UIColour::windowBackground, 
+                Colours::lightgrey)};
+    MultiButton::Mode processButtonInfo{"Process", 
+            [this] { processCallback(); }, 
+            getUIColourIfAvailable(
+                LookAndFeel_V4::ColourScheme::UIColour::windowBackground, 
+                Colours::lightgrey)};
+    MultiButton::Mode cancelButtonInfo{"Cancel", 
+            [this] { cancelCallback(); },
+            getUIColourIfAvailable(
+                LookAndFeel_V4::ColourScheme::UIColour::windowBackground, 
+                Colours::lightgrey)};
+    MultiButton::Mode playButtonInfo{"Play", 
+            [this] { play(); }, 
+            Colours::limegreen};
+    MultiButton::Mode stopButtonInfo{"Stop", 
+            [this] { stop(); },
+            Colours::orangered};
+
+    // Label statusLabel;
+    // A flag that indicates if the audio file can be saved
+    bool saveEnabled = true;
+    bool isProcessing = false;
+
+    std::string customPath;
+    CtrlComponent ctrlComponent;
+
+    // model card
+    Label nameLabel, authorLabel, descriptionLabel, tagsLabel;
+    // For now it is assumed that both input and output types 
+    // of the model are the same (audio or midi)
+    Label audioOrMidiLabel;
+    HyperlinkButton spaceUrlButton;
+
+    StatusComponent statusArea {15.0f, juce::Justification::centred};
+    StatusComponent instructionsArea {13.0f, juce::Justification::centredLeft};
+
+    // the model itself
+    std::shared_ptr<WebModel> model {new WebModel()};
+
+    std::unique_ptr<FileChooser> fileBrowser;
+
+    std::unique_ptr<MediaDisplayComponent> mediaDisplay;
+
+    std::unique_ptr<HoverHandler> mediaDisplayHandler;
+
+    StringArray audioExtensions = AudioDisplayComponent::getSupportedExtensions();
+    StringArray midiExtensions = MidiDisplayComponent::getSupportedExtensions();
+
+    /// CustomThreadPoolJob
+    // This one is used for Loading the models
+    // The thread pull for Processing lives inside the JobProcessorThread
+    ThreadPool threadPool {1};
+    int jobsFinished;
+    int totalJobs;
+    JobProcessorThread jobProcessorThread;
+    std::vector<CustomThreadPoolJob*> customJobs;
+    
+    ChangeBroadcaster loadBroadcaster;
+    ChangeBroadcaster processBroadcaster;
+
+    ApplicationCommandManager commandManager;  
+    // MenuBar
+    std::unique_ptr<MenuBarComponent> menuBar;
+    // MenuBarPosition menuBarPosition = MenuBarPosition::window;
+
+    //==============================================================================
+
+    void play()
+    {
+        if (!mediaDisplay->isPlaying()) {
+            mediaDisplay->start();
+            playStopButton.setMode(stopButtonInfo.label);
+        }
+    }
+
+    void stop()
+    {
+        if (mediaDisplay->isPlaying()) {
+            mediaDisplay->stop();
+            playStopButton.setMode(playButtonInfo.label);
+        }
+    }
+
+    void resetProcessingButtons()
+    {
+        processCancelButton.setMode(processButtonInfo.label);
+        processCancelButton.setEnabled(true);
+        saveEnabled = true;
+        isProcessing = false;
+        repaint();
+    }
+
+    void changeListenerCallback (ChangeBroadcaster* source) override
+    {
+        if (source == mediaDisplay.get()) {
+            if (mediaDisplay->isFileDropped()) {
+                URL droppedFilePath = mediaDisplay->getDroppedFilePath();
+
+                mediaDisplay->clearDroppedFile();
+
+                // Reload an appropriate display for dropped file
+                loadMediaDisplay(droppedFilePath.getLocalFile());
+            } else if (mediaDisplay->isFileLoaded() && !mediaDisplay->isPlaying()) {
+                playStopButton.setMode(playButtonInfo.label);
+                playStopButton.setEnabled(true);
+            } else if (mediaDisplay->isFileLoaded() && mediaDisplay->isPlaying()) {
+                playStopButton.setMode(stopButtonInfo.label);
+            } else {
+                playStopButton.setMode(playButtonInfo.label);
+                playStopButton.setEnabled(false);
+            }
+        }
+        else if (source == &loadBroadcaster) {
+            DBG("Setting up model card, CtrlComponent, resizing.");
+            setModelCard(model->card());
+            ctrlComponent.setModel(model);
+            ctrlComponent.populateGui();
+            repaint();
+
+            // now, we can enable the buttons
+            if (model->ready()) {
+                processCancelButton.setEnabled(true);
+                processCancelButton.setMode(processButtonInfo.label);
+            }
+
+            loadModelButton.setEnabled(true);
+            modelPathComboBox.setEnabled(true);
+            loadModelButton.setButtonText("load");
+
+            // Set the focus to the process button
+            // so that the user can press SPACE to trigger the playback
+            processCancelButton.grabKeyboardFocus();
+            resized();
+        }
+        else if (source == &processBroadcaster) {
+            // refresh the display for the new updated file
+            URL tempFilePath = mediaDisplay->getTempFilePath();
+            mediaDisplay->updateDisplay(tempFilePath);
+
+            // now, we can enable the process button
+            resetProcessingButtons();
+        }
+        else if (source == mModelStatusTimer.get()) {
+            // update the status label
+            DBG("HARPProcessorEditor::changeListenerCallback: updating status label");
+            // statusLabel.setText(model->getStatus(), dontSendNotification);
+            setStatus(model->getStatus());
+        }
+        else {
+            DBG("HARPProcessorEditor::changeListenerCallback: unhandled change broadcaster");
+        }
+    }
+
+    JUCE_DECLARE_NON_COPYABLE_WITH_LEAK_DETECTOR (MainComponent)
+};