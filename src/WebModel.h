--- conflicted
+++ resolved
@@ -74,553 +74,6 @@
              "xribene"
              }
              ***/
-<<<<<<< HEAD
-         // Create an Error object in case we need it
-         Error error;
-         // All errors in this function are of type InvalidURL
-         error.type = ErrorType::InvalidURL;
- 
-         spaceInfo.userInput = spaceAddress;
-         juce::String user;
-         juce::String model;
-         // Check if the URL is of Type 4 (localhost or gradio.live)
-         if (spaceAddress.contains("localhost") || spaceAddress.contains("gradio.live")
-             || spaceAddress.matchesWildcard("*.*.*.*:*", true))
-         {
-             spaceInfo.gradio = spaceAddress;
-             spaceInfo.apiEndpointURL = spaceAddress;
-             spaceInfo.status = SpaceInfo::Status::LOCALHOST;
-             spaceInfo.userName = "localhost";
-             spaceInfo.modelName = "localhost";
-         }
-         // 2. Stability AI: "stability/service_type"
-         else if (spaceAddress.startsWith("stability/"))
-         {
-             auto parts = juce::StringArray::fromTokens(spaceAddress, "/", "");
-             if (parts.size() == 2)
-             {
-                 user = parts[0]; // "stability"
-                 model = parts[1]; // serviceType e.g., "text-to-audio"
-                 spaceInfo.status = SpaceInfo::Status::STABILITY;
-                 spaceInfo.userName = user;
-                 spaceInfo.modelName = model;
-                 spaceInfo.stabilityServiceType = model;
- 
-                 if (model.equalsIgnoreCase("text-to-audio")) {
-                     spaceInfo.stability = "https://platform.stability.ai/docs/api-reference#tag/Stable-Audio-2/paths/~1v2beta~1audio~1stable-audio-2~1text-to-audio/post";
-                     spaceInfo.apiEndpointURL = "https://api.stability.ai/v2beta/audio/stable-audio-2/text-to-audio";
-                 } else if (model.equalsIgnoreCase("audio-to-audio")) {
-                     spaceInfo.stability = "https://platform.stability.ai/docs/api-reference#tag/Stable-Audio-2/paths/~1v2beta~1audio~1stable-audio-2~1audio-to-audio/post";
-                     spaceInfo.apiEndpointURL = "https://api.stability.ai/v2beta/audio/stable-audio-2/audio-to-audio";
-                 } else {
-                     spaceInfo.error = "Unsupported Stability AI service type: " + model;
-                     spaceInfo.status = SpaceInfo::Status::FAILED;
-                     error.devMessage = spaceInfo.error;
-                     return OpResult::fail(error);
-                 }
-             } else {
-                 spaceInfo.error = "Invalid Stability AI format. Expected 'stability/service_type'. Got: " + spaceAddress;
-                 spaceInfo.status = SpaceInfo::Status::FAILED;
-                 error.devMessage = spaceInfo.error;
-                 return OpResult::fail(error);
-             }
-         }
-         else if (spaceAddress.contains("https://huggingface.co/spaces/"))
-         {
-             auto spacePath = spaceAddress.fromFirstOccurrenceOf("https://huggingface.co/spaces/", false, false);
-             auto parts = juce::StringArray::fromTokens(spacePath, "/", "");
- 
-             if (parts.size() >= 2)
-             {
-                 user = parts[0];
-                 model = parts[1];
-                 spaceInfo.status = SpaceInfo::Status::HUGGINGFACE;
-                 spaceInfo.huggingface = spaceAddress; // The full HF space URL
-                 // For Gradio apps hosted on HF, the Gradio API endpoint is usually the hf.space URL
-                 spaceInfo.gradio = "https://" + user + "-" + model.replace("_", "-") + ".hf.space/";
-                 spaceInfo.apiEndpointURL = spaceInfo.gradio; // Assuming Gradio client uses this
-                 spaceInfo.userName = user;
-                 spaceInfo.modelName = model;
-             }
-             else
-             {
-                 // result.huggingface = spaceAddress;
-                 spaceInfo.error = "Detected huggingface.co URL but could not parse user and "
-                                 "model. Too few parts in "
-                                 + spaceAddress;
-                 spaceInfo.status = SpaceInfo::Status::FAILED;
-                 error.devMessage = spaceInfo.error;
-                 return OpResult::fail(error);
-             }
-         }
-         else if (spaceAddress.contains("hf.space"))
-         {
-             spaceInfo.apiEndpointURL = spaceAddress;
-             // Remove the protocol part (e.g., "https://")
-             auto withoutProtocol = spaceAddress.fromFirstOccurrenceOf("://", false, false);
- 
-             // Extract the subdomain part before ".hf.space/"
-             auto subdomain = withoutProtocol.upToFirstOccurrenceOf(".hf.space", false, false);
- 
-             // Split the subdomain at the first hyphen
-             auto firstHyphenIndex = subdomain.indexOfChar('-');
-             if (firstHyphenIndex != -1)
-             {
-                 user = subdomain.substring(0, firstHyphenIndex);
-                 model = subdomain.substring(firstHyphenIndex + 1);
-                 spaceInfo.status = SpaceInfo::Status::GRADIO;
-                 spaceInfo.userName = user;
-                 spaceInfo.modelName = model.replace("-", "_");
-                 spaceInfo.gradio = spaceAddress;
-                 
-                 spaceInfo.huggingface = "https://huggingface.co/spaces/" + user + "/" + spaceInfo.modelName;
-             }
-             else
-             {
-                 // DBG("No hyphen found in the subdomain." << subdomain);
-                 // Even though the spaceAddress is supposed to be a gradio URL, we
-                 // return it as the huggingface URL because result.huggingface is
-                 // used for the  "Open Space URL" button in the error dialog box
-                 // result.huggingface = spaceAddress;
-                 spaceInfo.error = "Detected hf.space URL but could not parse user and model. No "
-                                 "hyphen found in the subdomain: "
-                                 + subdomain;
-                 spaceInfo.status = SpaceInfo::Status::FAILED;
-                 error.devMessage = spaceInfo.error;
-                 return OpResult::fail(error);
-             }
-         }
-         // else if address is of the form user/model and doesn't contain http
-         else if (spaceAddress.contains("/") && ! spaceAddress.contains("http"))
-         {
-             // Extract user and model
-             auto parts = juce::StringArray::fromTokens(spaceAddress, "/", "");
-             if (parts.size() == 2)
-             {
-                 user = parts[0];
-                 model = parts[1];
-                 // Defaulting to HuggingFace for shorthand user/model if not 'stability'
-                 spaceInfo.status = SpaceInfo::Status::HUGGINGFACE;
-                 spaceInfo.huggingface = "https://huggingface.co/spaces/" + user + "/" + model;
-                 spaceInfo.gradio = "https://" + user + "-" + model.replace("_", "-") + ".hf.space/";
-                 spaceInfo.apiEndpointURL = spaceInfo.gradio; // Assuming Gradio client
-                 spaceInfo.userName = user;
-                 spaceInfo.modelName = model;
-                 // }
-             }
-             else
-             {
-                 spaceInfo.error = "Detected user/model URL but could not parse user and model. "
-                                 "Too many/few slashes in "
-                                 + spaceAddress;
-                 spaceInfo.status = SpaceInfo::Status::FAILED;
-                 error.devMessage = spaceInfo.error;
-                 return OpResult::fail(error);
-             }
-         }
-         else
-         {
-             spaceInfo.error =
-                 "Invalid URL: " + spaceAddress + ". URL does not match any of the expected patterns.";
-             spaceInfo.status = SpaceInfo::Status::FAILED;
-             error.devMessage = spaceInfo.error;
-             return OpResult::fail(error);
-         }
- 
-         LogAndDBG(spaceInfo.toString());
-         return OpResult::ok();
-     }
- 
-     OpResult load(const map<string, any>& params) override
-     {
-         // Create an Error object in case we need it
-         // and a successful result
-         Error error;
-         error.type = ErrorType::JsonParseError;
-         OpResult result = OpResult::ok();
- 
-         status2 = ModelStatus::LOADING;
- 
-         std::string userSpaceAddress = std::any_cast<std::string>(params.at("url"));
- 
-         SpaceInfo spaceInfo;
-         result = parseSpaceAddress(userSpaceAddress, spaceInfo);
-         if (result.failed())
-         {
-             status2 = ModelStatus::ERROR;
-             return result;
-         }
-
-         //std::unique_ptr<Client> newClient;
-
-         if (spaceInfo.status == SpaceInfo::Status::STABILITY) {
-             tempClient = std::make_unique<StabilityClient>();
-             isStabilityModel = true;
-         }
-         else { // GRADIO, HUGGINFACE, LOCALHOST
-             tempClient = std::make_unique<GradioClient>();
-             isStabilityModel = false;
-         }
- 
-         tempClient->setSpaceInfo(spaceInfo);
- 
-         LogAndDBG(tempClient->getSpaceInfo().toString());
-         
-         // The input components defined in PyHARP include
-         // both the input tracks (audio or midi) and the controls (sliders, text boxes, etc)
-         juce::Array<juce::var> inputPyharpComponents;
-         // The output components only include the output tracks (audio or midi)
-         juce::Array<juce::var> outputPyharpComponents;
- 
-         juce::DynamicObject cardDict;
-         status2 = ModelStatus::GETTING_CONTROLS;
-         result = tempClient->getControls(inputPyharpComponents, outputPyharpComponents, cardDict);
-         if (result.failed())
-         {
-             status2 = ModelStatus::ERROR;
-             return result;
-         }
- 
-         // TODO: probably need to check if these properties exist and if they're the right types.
-         m_card = ModelCard();
-         m_card.name = cardDict.getProperty("name").toString().toStdString();
-         m_card.description = cardDict.getProperty("description").toString().toStdString();
-         m_card.author = cardDict.getProperty("author").toString().toStdString();
- 
-         // tags is a list of str
-         juce::Array<juce::var>* tags = cardDict.getProperty("tags").getArray();
-         if (tags == nullptr)
-         {
-             status2 = ModelStatus::ERROR;
-             error.devMessage = "Failed to load the tags array from JSON. tags is null.";
-             return OpResult::fail(error);
-         }
- 
-         for (int i = 0; i < tags->size(); i++)
-         {
-             m_card.tags.push_back(tags->getReference(i).toString().toStdString());
-         }
- 
-         controlsInfo.clear();
-         inputTracksInfo.clear();
-         outputTracksInfo.clear();
-         uuidsInOrder.clear();
- 
-         // iterate through the list of inputComponents
-         // inputComponents contain both the input controls i,e sliders, textboxes etc
-         // as well as the input media tracks (audio or midi)
-         for (int i = 0; i < inputPyharpComponents.size(); i++)
-         {
-             juce::var pyharpComponent = inputPyharpComponents.getReference(i);
-             if (! pyharpComponent.isObject())
-             {
-                 status2 = ModelStatus::ERROR;
-                 error.devMessage = "Failed to load controls from JSON. control is not an object.";
-                 return OpResult::fail(error);
-             }
- 
-             try
-             {
-                 // get the control type
-                 juce::String type = pyharpComponent["type"].toString().toStdString();
- 
-                 if (type == "audio_track")
-                 {
-                     auto audio_in = std::make_shared<AudioTrackInfo>();
-                     audio_in->id = juce::Uuid();
-                     audio_in->label = pyharpComponent["label"].toString().toStdString();
-                     audio_in->info = pyharpComponent["info"].toString().toStdString();
-                     audio_in->required = stringToBool(pyharpComponent["required"].toString());
-                     inputTracksInfo.push_back({ audio_in->id, audio_in });
-                     uuidsInOrder.push_back(audio_in->id);
-                     LogAndDBG("Audio In: " + audio_in->label + " added");
-                 }
-                 else if (type == "midi_track")
-                 {
-                     auto midi_in = std::make_shared<MidiTrackInfo>();
-                     midi_in->id = juce::Uuid();
-                     midi_in->label = pyharpComponent["label"].toString().toStdString();
-                     midi_in->info = pyharpComponent["info"].toString().toStdString();
-                     midi_in->required = stringToBool(pyharpComponent["required"].toString());
-                     inputTracksInfo.push_back({ midi_in->id, midi_in });
-                     uuidsInOrder.push_back(midi_in->id);
-                     LogAndDBG("MIDI In: " + midi_in->label + " added");
-                 }
-                 else if (type == "slider")
-                 {
-                     auto slider = std::make_shared<SliderInfo>();
-                     slider->id = juce::Uuid();
-                     slider->label = pyharpComponent["label"].toString().toStdString();
-                     slider->info = pyharpComponent["info"].toString().toStdString();
-                     slider->minimum = pyharpComponent["minimum"].toString().getFloatValue();
-                     slider->maximum = pyharpComponent["maximum"].toString().getFloatValue();
-                     slider->step = pyharpComponent["step"].toString().getFloatValue();
-                     slider->value = pyharpComponent["value"].toString().getFloatValue();
- 
-                     controlsInfo.push_back({ slider->id, slider });
-                     uuidsInOrder.push_back(slider->id);
-                     LogAndDBG("Slider: " + slider->label + " added");
-                 }
-                 else if (type == "text_box")
-                 {
-                     auto text = std::make_shared<TextBoxInfo>();
-                     text->id = juce::Uuid();
-                     text->label = pyharpComponent["label"].toString().toStdString();
-                     text->info = pyharpComponent["info"].toString().toStdString();
-                     text->value = pyharpComponent["value"].toString().toStdString();
- 
-                     controlsInfo.push_back({ text->id, text });
-                     uuidsInOrder.push_back(text->id);
-                     LogAndDBG("Text: " + text->label + " added");
-                 }
-                 else if (type == "number_box")
-                 {
-                     auto number_box = std::make_shared<NumberBoxInfo>();
-                     number_box->id = juce::Uuid();
-                     number_box->label = pyharpComponent["label"].toString().toStdString();
-                     number_box->info = pyharpComponent["info"].toString().toStdString();
-                     number_box->min = pyharpComponent["min"].toString().getFloatValue();
-                     number_box->max = pyharpComponent["max"].toString().getFloatValue();
-                     number_box->value = pyharpComponent["value"].toString().getFloatValue();
- 
-                     controlsInfo.push_back({ number_box->id, number_box });
-                     uuidsInOrder.push_back(number_box->id);
-                     LogAndDBG("Number Box: " + number_box->label + " added");
-                 }
-                 else if (type == "toggle")
-                 {
-                     auto toggle = std::make_shared<ToggleInfo>();
-                     toggle->id = juce::Uuid();
-                     toggle->label = pyharpComponent["label"].toString().toStdString();
-                     toggle->info = pyharpComponent["info"].toString().toStdString();
-                     toggle->value = ("1" == pyharpComponent["value"].toString().toStdString());
-                     controlsInfo.push_back({ toggle->id, toggle });
-                     uuidsInOrder.push_back(toggle->id);
-                     LogAndDBG("Toggle: " + toggle->label + " added");
-                 }
-                 else if (type == "dropdown")
-                 {
-                     auto dropdown = std::make_shared<ComboBoxInfo>();
-                     dropdown->id = juce::Uuid();
-                     dropdown->label = pyharpComponent["label"].toString().toStdString();
-                     dropdown->info = pyharpComponent["info"].toString().toStdString();
-                     juce::Array<juce::var>* choices = pyharpComponent["choices"].getArray();
-                     if (choices == nullptr)
-                     {
-                         status2 = ModelStatus::ERROR;
-                         error.devMessage = "Failed to load controls from JSON. options is null.";
-                         return OpResult::fail(error);
-                     }
-                     for (int j = 0; j < choices->size(); j++)
-                     {
-                         dropdown->options.push_back(choices->getReference(j)
-                                                         .getArray()
-                                                         ->getFirst()
-                                                         .toString()
-                                                         .toStdString());
-                     }
-                     // Check if options is empty
-                     if (dropdown->options.empty())
-                     {
-                         // Don't fail here, just log a warning
-                         LogAndDBG("Dropdown control has no options.");
-                     }
-                     else
-                     {
-                         // Check if "value" is set
-                         if (! pyharpComponent.hasProperty("value"))
-                         {
-                             // If not, set the value to the first option
-                             dropdown->value = dropdown->options[0];
-                         }
-                         else
-                         {
-                             dropdown->value = pyharpComponent["value"].toString().toStdString();
-                         }
-                         controlsInfo.push_back({ dropdown->id, dropdown });
-                         // controlsInfo[dropdown->id] = dropdown;
-                         uuidsInOrder.push_back(dropdown->id);
-                     }
-                 }
-                 else
-                     LogAndDBG("failed to parse control with unknown type: " + type);
-             }
-             catch (const char* e)
-             {
-                 status2 = ModelStatus::ERROR;
-                 error.devMessage = "Failed to load controls from JSON. " + std::string(e);
-                 return OpResult::fail(error);
-             }
-         }
- 
-         // same for the output pyharp components
-         for (int i = 0; i < outputPyharpComponents.size(); i++)
-         {
-             juce::var pyharpComponent = outputPyharpComponents.getReference(i);
-             if (! pyharpComponent.isObject())
-             {
-                 status2 = ModelStatus::ERROR;
-                 error.devMessage = "Failed to load controls from JSON. control is not an object.";
-                 return OpResult::fail(error);
-             }
- 
-             try
-             {
-                 // get the control type
-                 juce::String type = pyharpComponent["type"].toString().toStdString();
- 
-                 if (type == "audio_track")
-                 {
-                     auto audio_out = std::make_shared<AudioTrackInfo>();
-                     audio_out->id = juce::Uuid();
-                     audio_out->label = pyharpComponent["label"].toString().toStdString();
-                     audio_out->info = pyharpComponent["info"].toString().toStdString();
- 
-                     outputTracksInfo.push_back({ audio_out->id, audio_out });
-                     LogAndDBG("Audio Out: " + audio_out->label + " added");
-                 }
-                 else if (type == "midi_track")
-                 {
-                     auto midi_out = std::make_shared<MidiTrackInfo>();
-                     midi_out->id = juce::Uuid();
-                     midi_out->label = pyharpComponent["label"].toString().toStdString();
-                     midi_out->info = pyharpComponent["info"].toString().toStdString();
- 
-                     outputTracksInfo.push_back({ midi_out->id, midi_out });
-                     LogAndDBG("MIDI Out: " + midi_out->label + " added");
-                 }
-             }
-             catch (const char* e)
-             {
-                 status2 = ModelStatus::ERROR;
-                 error.devMessage = "Failed to load controls from JSON. " + std::string(e);
-                 return OpResult::fail(error);
-             }
-         }
-         loadedClient = std::move(tempClient);
-         status2 = ModelStatus::LOADED;
-         m_loaded = true;
-         return OpResult::ok();
-     }
- 
-     // The input is a vector of String:File objects corresponding to
-     // the files currently loaded in each inputMediaDisplay
-     OpResult process(std::vector<std::tuple<Uuid, String, File>> localInputTrackFiles)
-     {
-         status2 = ModelStatus::STARTING;
-         // Create an Error object in case we need it
-         // and a successful result
-         Error error;
-         error.type = ErrorType::JsonParseError;
-         OpResult result = OpResult::ok();
- 
-         status2 = ModelStatus::SENDING;
- 
-         // Clear the outputFilePaths and the labels
-         // They will be populated with the new processing results
-         outputFilePaths.clear();
-         labels.clear();
- 
-         // We need to upload all the localInputTrackFiles to the gradio server
-         // and get the vector of the remote (uploaded) file paths
-         // iterate over the localInputTrackFiles map
-         // and upload each file
-         // and get the corresponding remote file path
-         // juce::StringArray remoteTrackFilePaths;
-         // std::map<juce::Uuid, std::string> remoteTrackFilePaths;
-         for (auto& tuple : localInputTrackFiles)
-         {
-             juce::String remoteTrackFilePath;
-             result = loadedClient->uploadFileRequest(std::get<2>(tuple), remoteTrackFilePath);
-             if (result.failed())
-             {
-                 result.getError().userMessage = "Failed to upload file for track "
-                                                 + std::get<1>(tuple) + ": "
-                                                 + std::get<2>(tuple).getFileName();
-                 status2 = ModelStatus::ERROR;
-                 return result;
-             }
-             // remoteTrackFilePaths[std::get<0>(tuple)] = remoteTrackFilePath.toStdString();
-             // The following line would be a better way to do it, instead of using the remoteTrackFilePaths dict
-             // it won't work though because the pyharpCOmponentInfo in the inputTracksInfo
-             // needs to dynamically casted to the correct type AudioTrackInfo or MidiTrackInfo
-             // inputTracksInfo[std::get<0>(tuple)]->value = remoteTrackFilePath.toStdString();
-             // Here is how to do it:
-             auto trackInfo = findComponentInfoByUuid(std::get<0>(tuple));
-             if (trackInfo == nullptr)
-             {
-                 status2 = ModelStatus::ERROR;
-                 error.devMessage = "Failed to upload file for track " + std::get<1>(tuple) + ": "
-                                    + std::get<2>(tuple).getFileName()
-                                    + ". The track is not an audio or midi track.";
-                 return OpResult::fail(error);
-             }
-             if (auto audioTrackInfo = dynamic_cast<AudioTrackInfo*>(trackInfo.get()))
-             {
-                 audioTrackInfo->value = remoteTrackFilePath.toStdString();
-             }
-             else if (auto midiTrackInfo = dynamic_cast<MidiTrackInfo*>(trackInfo.get()))
-             {
-                 midiTrackInfo->value = remoteTrackFilePath.toStdString();
-             }
-         }
- 
-         // the jsonBody is created by controlsToJson
-         juce::String processingPayload;
-         result = prepareProcessingPayload(processingPayload);
-         if (result.failed())
-         {
-             result.getError().devMessage = "Failed to upload file";
-             status2 = ModelStatus::ERROR;
-             return result;
-         }
- 
-         status2 = ModelStatus::PROCESSING;
-         result = loadedClient->processRequest(error, processingPayload, outputFilePaths, labels);
-         if (result.failed()) {
-             status2 = ModelStatus::ERROR;
-         }
-         // Finished status will be set by the MainComponent.h
-         // status2 = ModelStatus::FINISHED;
-         return result;
-     }
- 
-     OpResult cancel()
-     {
-         // Create a successful result.
-         // we'll update it to a failure result if something goes wrong
-         status2 = ModelStatus::CANCELLING;
-         OpResult result = loadedClient->cancel();
-         if (result.failed()) {
-             status2 = ModelStatus::ERROR;
-             return result;
-         }
-         status2 = ModelStatus::CANCELLED;
-         return result;
-     }
- 
-     ModelStatus getStatus() { return status2; }
- 
-     void setStatus(ModelStatus status) { status2 = status; }
- 
-     ModelStatus getLastStatus() { return lastStatus; }
-     void setLastStatus(ModelStatus status) { lastStatus = status; }
- 
-     Client& getClient() { return *loadedClient; }
-     Client& getTempClient() { return *tempClient; }
-     // StabilityClient& getStabilityClient() { return stabilityClient; }
- 
-     LabelList& getLabels() { return labels; }
- 
-     std::vector<juce::String>& getOutputFilePaths() { return outputFilePaths; }
- 
-     void clearOutputFilePaths()
-     {
-         outputFilePaths.clear();
-     }
- 
- private:
-=======
         // Create an Error object in case we need it
         Error error;
         // All errors in this function are of type InvalidURL
@@ -808,22 +261,22 @@
             return result;
         }
 
-        std::unique_ptr<Client> newClient;
+        //std::unique_ptr<Client> newClient;
 
         if (spaceInfo.status == SpaceInfo::Status::STABILITY)
         {
-            newClient = std::make_unique<StabilityClient>();
+            tempClient = std::make_unique<StabilityClient>();
             isStabilityModel = true;
         }
         else
         { // GRADIO, HUGGINFACE, LOCALHOST
-            newClient = std::make_unique<GradioClient>();
+            tempClient = std::make_unique<GradioClient>();
             isStabilityModel = false;
         }
 
-        newClient->setSpaceInfo(spaceInfo);
-
-        LogAndDBG(newClient->getSpaceInfo().toString());
+        tempClient->setSpaceInfo(spaceInfo);
+
+        LogAndDBG(tempClient->getSpaceInfo().toString());
 
         // The input components defined in PyHARP include
         // both the input tracks (audio or midi) and the controls (sliders, text boxes, etc)
@@ -833,7 +286,7 @@
 
         juce::DynamicObject cardDict;
         status2 = ModelStatus::GETTING_CONTROLS;
-        result = newClient->getControls(inputPyharpComponents, outputPyharpComponents, cardDict);
+        result = tempClient->getControls(inputPyharpComponents, outputPyharpComponents, cardDict);
         if (result.failed())
         {
             status2 = ModelStatus::ERROR;
@@ -1056,7 +509,7 @@
                 return OpResult::fail(error);
             }
         }
-        client = std::move(newClient);
+        loadedClient = std::move(tempClient);
         status2 = ModelStatus::LOADED;
         m_loaded = true;
         return OpResult::ok();
@@ -1090,7 +543,7 @@
         for (auto& tuple : localInputTrackFiles)
         {
             juce::String remoteTrackFilePath;
-            result = client->uploadFileRequest(std::get<2>(tuple), remoteTrackFilePath);
+            result = loadedClient->uploadFileRequest(std::get<2>(tuple), remoteTrackFilePath);
             if (result.failed())
             {
                 result.getError().userMessage = "Failed to upload file for track "
@@ -1135,7 +588,7 @@
         }
 
         status2 = ModelStatus::PROCESSING;
-        result = client->processRequest(error, processingPayload, outputFilePaths, labels);
+        result = loadedClient->processRequest(error, processingPayload, outputFilePaths, labels);
         if (result.failed())
         {
             status2 = ModelStatus::ERROR;
@@ -1150,7 +603,7 @@
         // Create a successful result.
         // we'll update it to a failure result if something goes wrong
         status2 = ModelStatus::CANCELLING;
-        OpResult result = client->cancel();
+        OpResult result = loadedClient->cancel();
         if (result.failed())
         {
             status2 = ModelStatus::ERROR;
@@ -1167,7 +620,8 @@
     ModelStatus getLastStatus() { return lastStatus; }
     void setLastStatus(ModelStatus status) { lastStatus = status; }
 
-    Client& getClient() { return *client; }
+    Client& getClient() { return *loadedClient; }
+    Client& getTempClient() { return *tempClient; }
     // StabilityClient& getStabilityClient() { return stabilityClient; }
 
     LabelList& getLabels() { return labels; }
@@ -1177,7 +631,6 @@
     void clearOutputFilePaths() { outputFilePaths.clear(); }
 
 private:
->>>>>>> f0b31bbe
     OpResult prepareProcessingPayload(juce::String& payloadJson)
     {
         // Create a JSON array to hold each control's value
@@ -1309,74 +762,6 @@
 
         return OpResult::ok();
     }
-<<<<<<< HEAD
- 
-    
- 
-     bool isStabilityModel = false;  // A flag to indicate if the current model is a Stability AI model
-     ComponentInfoList controlsInfo;
-     ComponentInfoList inputTracksInfo;
-     ComponentInfoList outputTracksInfo;
-     // A vector that stores the Uuid of the input and control components
-     // in the order they are received from the server
-     // We need to keep track the order to be able to send the data
-     // for processing in the same order.
-     // We wouldn't have to do that if
-     //    1. c++ had an ordered map (like python)
-     //    2. the gradio server would accept key:value pairs instead of list
-     std::vector<juce::Uuid> uuidsInOrder;
-     std::unique_ptr<Client> loadedClient;
-     std::unique_ptr<Client> tempClient;
-     // GradioClient gradioClient;
-     // StabilityClient stabilityClient;
- 
-     // A helper variable to store the status of the model
-     // before loading a new model. If the new model fails to load,
-     // we want to go back to the status we had before the failed attempt
-     ModelStatus lastStatus;
- 
-     // A variable to store the latest labelList received during processing
-     LabelList labels;
-     // A vector to store the output file paths we get from gradio
-     // after processing. We assume that the order of the output files
-     // is the same as the order of the outputTracksInfo
-     std::vector<juce::String> outputFilePaths;
- };
- 
- // a timer that checks the status of the model and broadcasts a change if if there is one
- class ModelStatusTimer : public juce::Timer, public juce::ChangeBroadcaster
- {
- public:
-     ModelStatusTimer(std::shared_ptr<WebModel> model) : m_model(model) {}
- 
-     void timerCallback() override
-     {
-         // get the status of the model
-         ModelStatus status = m_model->getStatus();
-         // DBG("ModelStatusTimer::timerCallback status: " + std::to_string(status)
-         //     + " lastStatus: " + std::to_string(lastStatus));
- 
-         // if the status has changed, broadcast a change
-         if (status != lastStatus)
-         {
-             lastStatus = status;
-             sendChangeMessage();
-         }
-     }
- 
-     void setModel(std::shared_ptr<WebModel> model)
-     {
-         // stopTimer();
-         m_model = model;
-         // lastStatus = ModelStatus::INITIALIZED;
-         // startTimer(50);
-     }
- 
- private:
-     std::shared_ptr<WebModel> m_model;
-     ModelStatus lastStatus;
- };
-=======
 
     bool isStabilityModel =
         false; // A flag to indicate if the current model is a Stability AI model
@@ -1391,7 +776,8 @@
     //    1. c++ had an ordered map (like python)
     //    2. the gradio server would accept key:value pairs instead of list
     std::vector<juce::Uuid> uuidsInOrder;
-    std::unique_ptr<Client> client;
+    std::unique_ptr<Client> loadedClient;
+    std::unique_ptr<Client> tempClient;
     // GradioClient gradioClient;
     // StabilityClient stabilityClient;
 
@@ -1440,5 +826,4 @@
 private:
     std::shared_ptr<WebModel> m_model;
     ModelStatus lastStatus;
-};
->>>>>>> f0b31bbe
+};