--- conflicted
+++ resolved
@@ -799,48 +799,23 @@
             }
             else if (auto audioInTrackInfo = dynamic_cast<AudioTrackInfo*>(element.get()))
             {
-                // cb: Not sure if storing the remote path inside the object is needed
-                // audioInTrackInfo->value = remoteTrackFilePaths[audioInTrackInfo->id];
-
-                // Due to the way gradio http api works, we need to add the mediaInputPath
-                // into another object first, like this:
-                // {
-                //     "path": "path/to/audio/file"
-                // }
-                // juce::DynamicObject obj;
                 juce::DynamicObject::Ptr obj = new juce::DynamicObject();
-<<<<<<< HEAD
                 obj->setProperty("path", juce::var(audioInTrackInfo->value));
-=======
-                obj->setProperty("path", juce::var(audioInCtrl->value));
-
                 juce::DynamicObject::Ptr type = new juce::DynamicObject();
-        
                 type->setProperty("_type", juce::var("gradio.FileData"));
                 obj->setProperty("meta", juce::var(type));
 
->>>>>>> 2831d8b2
-                // Then we add the object to the array
                 jsonControlsArray.add(juce::var(obj));
             }
             else if (auto midiInTrackInfo = dynamic_cast<MidiTrackInfo*>(element.get()))
             {
-                // midiInTrackInfo->value = remoteTrackFilePaths[midiInTrackInfo->id];
-                // same as audioInControl
                 juce::DynamicObject::Ptr obj = new juce::DynamicObject();
-<<<<<<< HEAD
                 obj->setProperty("path", juce::var(midiInTrackInfo->value));
-                jsonControlsArray.add(juce::var(obj));
-=======
-                obj->setProperty("path", juce::var(midiInCtrl->value));
-
                 juce::DynamicObject::Ptr type = new juce::DynamicObject();
-        
                 type->setProperty("_type", juce::var("gradio.FileData"));
                 obj->setProperty("meta", juce::var(type));
 
-                jsonCtrlsArray.add(juce::var(obj));
->>>>>>> 2831d8b2
+                jsonControlsArray.add(juce::var(obj));
             }
             else
             {
