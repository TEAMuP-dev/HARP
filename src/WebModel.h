--- conflicted
+++ resolved
@@ -79,46 +79,11 @@
 
 class WebModel : public Model {
 public:
-<<<<<<< HEAD
+
   WebModel() { // TODO: should be a singleton
-=======
-
-  void LogAndDBG(const juce::String& message) const {
-    DBG(message);
-
-    if (m_logger) {
-      m_logger->logMessage(message);
-    }
-  }
-
-  std::pair<juce::String, juce::uint32> run_command(std::string command) const {
-    juce::ChildProcess process;
-    bool status;
-
-    status = process.start(command);
-
-    if (!status) {
-      LogAndDBG("Process failed!");
-    }
-
-    juce::String output = process.readAllProcessOutput();
-    juce::uint32 exit_code = process.getExitCode();
-
-    // LogAndDBG("Process output: " + output);
-    // LogAndDBG("Exit code: " + juce::String(exit_code));
-
-    return std::make_pair(output, exit_code);
-  }
-
-  WebWave2Wave() { // TODO: should be a singleton
->>>>>>> 694848e2
 
     // create our logger
     m_logger.reset(juce::FileLogger::createDefaultAppLogger("HARP", "webmodel.log", "hello, harp!"));
-
-    // initialize file_log_loc to -1 (no files yet)
-    file_log_loc = -1;
-
 
     m_status_flag_file.replaceWithText("Status.INITIALIZED");
 
@@ -143,21 +108,40 @@
       #error "gradiojuce_client has not been implemented for this platform"
     #endif
 
-
   }
 
   ~WebModel() {
     // clean up flag files
     m_cancel_flag_file.deleteFile();
     m_status_flag_file.deleteFile();
-
-    // wipe the input file log
-    for (juce::File file : file_log) {
-      file.deleteFile();
-    }
-
-  }
-
+  }
+
+  void LogAndDBG(const juce::String& message) const {
+    DBG(message);
+
+    if (m_logger) {
+      m_logger->logMessage(message);
+    }
+  }
+
+  std::pair<juce::String, juce::uint32> run_command(std::string command) const {
+    juce::ChildProcess process;
+    bool status;
+
+    status = process.start(command);
+
+    if (!status) {
+      LogAndDBG("Process failed!");
+    }
+
+    juce::String output = process.readAllProcessOutput();
+    juce::uint32 exit_code = process.getExitCode();
+
+    // LogAndDBG("Process output: " + output);
+    // LogAndDBG("Exit code: " + juce::String(exit_code));
+
+    return std::make_pair(output, exit_code);
+  }
 
   bool ready() const override { return m_loaded; }
   std::string space_url() const { return m_url; }
@@ -183,13 +167,6 @@
             .getChildFile("control_spec.json");
     outputPath.deleteFile();
 
-<<<<<<< HEAD
-    juce::File tempLogFile =
-    juce::File::getSpecialLocation(juce::File::tempDirectory)
-        .getChildFile("system_controls_log.txt");
-    tempLogFile.deleteFile();  // ensure the file doesn't already exist
-=======
->>>>>>> 694848e2
 
     std::string command = (
       prefix_cmd
@@ -385,7 +362,7 @@
     return m_ctrls;
   }
 
-  void process(juce::File filetoProcess) {
+  void process(juce::File filetoProcess) const {
     // clear the cancel flag file
     m_cancel_flag_file.deleteFile();
 
@@ -408,15 +385,6 @@
     tempFile.deleteFile();
     // copy the file to a temp file
     filetoProcess.copyFileTo(tempFile);
-
-    //if file_log_loc == -1, then this is the original provided file, save that to position 0
-    //position 1 will be then be the processed file (in general, after output append the outputted file)
-    bool keep_input = false;
-    if (file_log_loc == -1) {
-      file_log.push_back(tempFile);
-      file_log_loc = 0;
-      keep_input = true;
-    }
 
     // a tarrget output file
     juce::File tempOutputFile =
@@ -479,78 +447,17 @@
     }
 
     // move the temp output file to the original input file
-    tempOutputFile.copyFileTo(filetoProcess);
-
-    // Clear file log up to current point then add current file
-    if (file_log_loc < file_log.size() - 1) {
-      for (int i = file_log_loc + 1; i < file_log.size(); i++) {
-        file_log[i].deleteFile();
-      }
-      file_log.erase(file_log.begin() + file_log_loc + 1, file_log.end());
-    }
-    file_log_loc++;
-    LogAndDBG("file_log_loc is now " + std::to_string(file_log_loc));
-    file_log.push_back(tempOutputFile);
-
-
-    LogAndDBG("File log is now: ");
-    for (juce::File file: file_log) {
-      LogAndDBG(file.getFileName());
-    }
-
-    // only delete the temp input file if we don't need it in the log
-    if (!keep_input) {
-      tempFile.deleteFile();
-    }
-    // outputs are in the log
-    // tempOutputFile.deleteFile();
+    tempOutputFile.moveFileTo(filetoProcess);
+
+    // delete the temp input file
+    tempFile.deleteFile();
+    tempOutputFile.deleteFile();
     tempCtrlsFile.deleteFile();
     LogAndDBG("WebModel::process done");
 
     // clear the cancel flag file
     m_cancel_flag_file.deleteFile();
     return;
-  }
-
-  bool undo_redo_process(juce::File file_to_replace, bool undo) {
-    if (file_log_loc <= 0 && undo) {
-      LogAndDBG("Nothing to undo!");
-      juce::LookAndFeel::getDefaultLookAndFeel().playAlertSound();
-      return false;
-    }
-    if (file_log_loc == file_log.size() - 1 && !undo) {
-      LogAndDBG("Nothing to redo!");
-      juce::LookAndFeel::getDefaultLookAndFeel().playAlertSound();
-      return false;
-    }
-    if (undo) {
-      file_log_loc--;
-    } else {
-      file_log_loc++;
-    }
-    LogAndDBG("file_log_loc is now " + std::to_string(file_log_loc));
-    LogAndDBG("File log is now: ");
-    for (juce::File file: file_log) {
-      LogAndDBG(file.getFileName());
-    }
-    //Replace file with old file
-    juce::File old_file = file_log[file_log_loc];
-    old_file.copyFileTo(file_to_replace);
-    
-    LogAndDBG("WebWave2Wave::undo_redo_process done");
-    return true;
-    
-  }
-
-  // Should be run whenever input file changes or on app close
-  void clear_file_log() {
-    // wipe the input file log
-    for (juce::File file : file_log) {
-      file.deleteFile();
-    }
-    file_log.clear();
-    file_log_loc = -1;
-    LogAndDBG("File log cleared!");
   }
 
   // sets a cancel flag file that the client can check to see if the process
@@ -667,9 +574,6 @@
   string m_url;
   string prefix_cmd;
   juce::File scriptPath;
-
-  std::vector<juce::File> file_log;
-  int file_log_loc;
 };
 
 
